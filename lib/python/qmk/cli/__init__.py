"""QMK CLI Subcommands

We list each subcommand here explicitly because all the reliable ways of searching for modules are slow and delay startup.
"""
import os
import shlex
import sys
from importlib.util import find_spec
from pathlib import Path
from subprocess import run

from milc import cli, __VERSION__
from milc.questions import yesno

<<<<<<< HEAD
from . import c2json
from . import cformat
from . import chibios
from . import clean
from . import compile
from . import config
from . import console
from . import docs
from . import doctor
from . import fileformat
from . import flash
from . import format
from . import generate
from . import hello
from . import info
from . import json2c
from . import lint
from . import list
from . import kle2json
from . import multibuild
from . import new
from . import pyformat
from . import pytest
=======
>>>>>>> bc38c38f

def _run_cmd(*command):
    """Run a command in a subshell.
    """
    if 'windows' in cli.platform.lower():
        safecmd = map(shlex.quote, command)
        safecmd = ' '.join(safecmd)
        command = [os.environ['SHELL'], '-c', safecmd]

    return run(command)


def _find_broken_requirements(requirements):
    """ Check if the modules in the given requirements.txt are available.

    Args:

        requirements
            The path to a requirements.txt file

    Returns a list of modules that couldn't be imported
    """
    with Path(requirements).open() as fd:
        broken_modules = []

        for line in fd.readlines():
            line = line.strip().replace('<', '=').replace('>', '=')

            if len(line) == 0 or line[0] == '#' or line.startswith('-r'):
                continue

            if '#' in line:
                line = line.split('#')[0]

            module_name = line.split('=')[0] if '=' in line else line
            module_import = module_name.replace('-', '_')

            # Not every module is importable by its own name.
            if module_name == "pep8-naming":
                module_import = "pep8ext_naming"

            if not find_spec(module_import):
                broken_modules.append(module_name)

        return broken_modules


def _broken_module_imports(requirements):
    """Make sure we can import all the python modules.
    """
    broken_modules = _find_broken_requirements(requirements)

    for module in broken_modules:
        print('Could not find module %s!' % module)

    if broken_modules:
        return True

    return False


# Make sure our python is new enough
#
# Supported version information
#
# Based on the OSes we support these are the minimum python version available by default.
# Last update: 2021 Jan 02
#
# Arch: 3.9
# Debian: 3.7
# Fedora 31: 3.7
# Fedora 32: 3.8
# Fedora 33: 3.9
# FreeBSD: 3.7
# Gentoo: 3.7
# macOS: 3.9 (from homebrew)
# msys2: 3.8
# Slackware: 3.7
# solus: 3.7
# void: 3.9

if sys.version_info[0] != 3 or sys.version_info[1] < 7:
    print('Error: Your Python is too old! Please upgrade to Python 3.7 or later.')
    exit(127)

milc_version = __VERSION__.split('.')

if int(milc_version[0]) < 2 and int(milc_version[1]) < 3:
    requirements = Path('requirements.txt').resolve()

    print(f'Your MILC library is too old! Please upgrade: python3 -m pip install -U -r {str(requirements)}')
    exit(127)

# Check to make sure we have all our dependencies
msg_install = 'Please run `python3 -m pip install -r %s` to install required python dependencies.'

if _broken_module_imports('requirements.txt'):
    if yesno('Would you like to install the required Python modules?'):
        _run_cmd(sys.executable, '-m', 'pip', 'install', '-r', 'requirements.txt')
    else:
        print()
        print(msg_install % (str(Path('requirements.txt').resolve()),))
        print()
        exit(1)

if cli.config.user.developer:
    args = sys.argv[1:]
    while args and args[0][0] == '-':
        del args[0]
    if not args or args[0] != 'config':
        if _broken_module_imports('requirements-dev.txt'):
            if yesno('Would you like to install the required developer Python modules?'):
                _run_cmd(sys.executable, '-m', 'pip', 'install', '-r', 'requirements-dev.txt')
            elif yesno('Would you like to disable developer mode?'):
                _run_cmd(sys.argv[0], 'config', 'user.developer=None')
            else:
                print()
                print(msg_install % (str(Path('requirements-dev.txt').resolve()),))
                print('You can also turn off developer mode: qmk config user.developer=None')
                print()
                exit(1)

# Import our subcommands
from . import c2json  # noqa
from . import cformat  # noqa
from . import chibios  # noqa
from . import clean  # noqa
from . import compile  # noqa
from . import config  # noqa
from . import docs  # noqa
from . import doctor  # noqa
from . import fileformat  # noqa
from . import flash  # noqa
from . import format  # noqa
from . import generate  # noqa
from . import hello  # noqa
from . import info  # noqa
from . import json2c  # noqa
from . import lint  # noqa
from . import list  # noqa
from . import kle2json  # noqa
from . import multibuild  # noqa
from . import new  # noqa
from . import pyformat  # noqa
from . import pytest  # noqa<|MERGE_RESOLUTION|>--- conflicted
+++ resolved
@@ -12,32 +12,6 @@
 from milc import cli, __VERSION__
 from milc.questions import yesno
 
-<<<<<<< HEAD
-from . import c2json
-from . import cformat
-from . import chibios
-from . import clean
-from . import compile
-from . import config
-from . import console
-from . import docs
-from . import doctor
-from . import fileformat
-from . import flash
-from . import format
-from . import generate
-from . import hello
-from . import info
-from . import json2c
-from . import lint
-from . import list
-from . import kle2json
-from . import multibuild
-from . import new
-from . import pyformat
-from . import pytest
-=======
->>>>>>> bc38c38f
 
 def _run_cmd(*command):
     """Run a command in a subshell.
@@ -78,6 +52,8 @@
             # Not every module is importable by its own name.
             if module_name == "pep8-naming":
                 module_import = "pep8ext_naming"
+            elif module_name == 'pyusb':
+                module_import = 'usb.core'
 
             if not find_spec(module_import):
                 broken_modules.append(module_name)
@@ -167,6 +143,7 @@
 from . import clean  # noqa
 from . import compile  # noqa
 from . import config  # noqa
+from . import console  # noqa
 from . import docs  # noqa
 from . import doctor  # noqa
 from . import fileformat  # noqa
