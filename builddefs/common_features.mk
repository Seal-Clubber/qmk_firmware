# Copyright 2017 Fred Sundvik
#
# This program is free software: you can redistribute it and/or modify
# it under the terms of the GNU General Public License as published by
# the Free Software Foundation, either version 2 of the License, or
# (at your option) any later version.
#
# This program is distributed in the hope that it will be useful,
# but WITHOUT ANY WARRANTY; without even the implied warranty of
# MERCHANTABILITY or FITNESS FOR A PARTICULAR PURPOSE.  See the
# GNU General Public License for more details.
#
# You should have received a copy of the GNU General Public License
# along with this program.  If not, see <http://www.gnu.org/licenses/>.

QUANTUM_SRC += \
    $(QUANTUM_DIR)/quantum.c \
    $(QUANTUM_DIR)/bitwise.c \
    $(QUANTUM_DIR)/led.c \
    $(QUANTUM_DIR)/action.c \
    $(QUANTUM_DIR)/action_layer.c \
    $(QUANTUM_DIR)/action_tapping.c \
    $(QUANTUM_DIR)/action_util.c \
    $(QUANTUM_DIR)/eeconfig.c \
    $(QUANTUM_DIR)/keyboard.c \
    $(QUANTUM_DIR)/keymap_common.c \
    $(QUANTUM_DIR)/keycode_config.c \
    $(QUANTUM_DIR)/sync_timer.c \
    $(QUANTUM_DIR)/logging/debug.c \
    $(QUANTUM_DIR)/logging/sendchar.c \

VPATH += $(QUANTUM_DIR)/logging
# Fall back to lib/printf if there is no platform provided print
ifeq ("$(wildcard $(PLATFORM_PATH)/$(PLATFORM_KEY)/printf.mk)","")
    include $(QUANTUM_PATH)/logging/print.mk
else
    include $(PLATFORM_PATH)/$(PLATFORM_KEY)/printf.mk
endif

ifeq ($(strip $(DEBUG_MATRIX_SCAN_RATE_ENABLE)), yes)
    OPT_DEFS += -DDEBUG_MATRIX_SCAN_RATE
    CONSOLE_ENABLE = yes
else ifeq ($(strip $(DEBUG_MATRIX_SCAN_RATE_ENABLE)), api)
    OPT_DEFS += -DDEBUG_MATRIX_SCAN_RATE
endif

AUDIO_ENABLE ?= no
ifeq ($(strip $(AUDIO_ENABLE)), yes)
    ifeq ($(PLATFORM),CHIBIOS)
        AUDIO_DRIVER ?= dac_basic
        ifeq ($(strip $(AUDIO_DRIVER)), dac_basic)
            OPT_DEFS += -DAUDIO_DRIVER_DAC
        else ifeq ($(strip $(AUDIO_DRIVER)), dac_additive)
            OPT_DEFS += -DAUDIO_DRIVER_DAC
        ## stm32f2 and above have a usable DAC unit, f1 do not, and need to use pwm instead
        else ifeq ($(strip $(AUDIO_DRIVER)), pwm_software)
            OPT_DEFS += -DAUDIO_DRIVER_PWM
        else ifeq ($(strip $(AUDIO_DRIVER)), pwm_hardware)
            OPT_DEFS += -DAUDIO_DRIVER_PWM
        endif
    else
        # fallback for all other platforms is pwm
        AUDIO_DRIVER ?= pwm_hardware
        OPT_DEFS += -DAUDIO_DRIVER_PWM
    endif
    OPT_DEFS += -DAUDIO_ENABLE
    MUSIC_ENABLE = yes
    SRC += $(QUANTUM_DIR)/process_keycode/process_audio.c
    SRC += $(QUANTUM_DIR)/process_keycode/process_clicky.c
    SRC += $(QUANTUM_DIR)/audio/audio.c ## common audio code, hardware agnostic
    SRC += $(PLATFORM_PATH)/$(PLATFORM_KEY)/$(DRIVER_DIR)/audio_$(strip $(AUDIO_DRIVER)).c
    SRC += $(QUANTUM_DIR)/audio/voices.c
    SRC += $(QUANTUM_DIR)/audio/luts.c
endif

ifeq ($(strip $(SEQUENCER_ENABLE)), yes)
    OPT_DEFS += -DSEQUENCER_ENABLE
    MUSIC_ENABLE = yes
    SRC += $(QUANTUM_DIR)/sequencer/sequencer.c
    SRC += $(QUANTUM_DIR)/process_keycode/process_sequencer.c
endif

ifeq ($(strip $(MIDI_ENABLE)), yes)
    OPT_DEFS += -DMIDI_ENABLE
    MUSIC_ENABLE = yes
    SRC += $(QUANTUM_DIR)/process_keycode/process_midi.c
endif

MUSIC_ENABLE ?= no
ifeq ($(MUSIC_ENABLE), yes)
    SRC += $(QUANTUM_DIR)/process_keycode/process_music.c
endif

VALID_STENO_PROTOCOL_TYPES := geminipr txbolt all
STENO_PROTOCOL ?= all
ifeq ($(strip $(STENO_ENABLE)), yes)
    ifeq ($(filter $(STENO_PROTOCOL),$(VALID_STENO_PROTOCOL_TYPES)),)
        $(call CATASTROPHIC_ERROR,Invalid STENO_PROTOCOL,STENO_PROTOCOL="$(STENO_PROTOCOL)" is not a valid stenography protocol)
    else
        OPT_DEFS += -DSTENO_ENABLE
        VIRTSER_ENABLE ?= yes

        ifeq ($(strip $(STENO_PROTOCOL)), geminipr)
            OPT_DEFS += -DSTENO_ENABLE_GEMINI
        endif
        ifeq ($(strip $(STENO_PROTOCOL)), txbolt)
            OPT_DEFS += -DSTENO_ENABLE_BOLT
        endif
        ifeq ($(strip $(STENO_PROTOCOL)), all)
            OPT_DEFS += -DSTENO_ENABLE_ALL
            OPT_DEFS += -DSTENO_ENABLE_GEMINI
            OPT_DEFS += -DSTENO_ENABLE_BOLT
        endif

        SRC += $(QUANTUM_DIR)/process_keycode/process_steno.c
    endif
endif

ifeq ($(strip $(VIRTSER_ENABLE)), yes)
    OPT_DEFS += -DVIRTSER_ENABLE
endif

ifeq ($(strip $(MOUSEKEY_ENABLE)), yes)
    OPT_DEFS += -DMOUSEKEY_ENABLE
    MOUSE_ENABLE := yes
    SRC += $(QUANTUM_DIR)/mousekey.c
endif

VALID_POINTING_DEVICE_DRIVER_TYPES := adns5050 adns9800 analog_joystick cirque_pinnacle_i2c cirque_pinnacle_spi pmw3360 pmw3389 pimoroni_trackball custom
ifeq ($(strip $(POINTING_DEVICE_ENABLE)), yes)
    ifeq ($(filter $(POINTING_DEVICE_DRIVER),$(VALID_POINTING_DEVICE_DRIVER_TYPES)),)
        $(call CATASTROPHIC_ERROR,Invalid POINTING_DEVICE_DRIVER,POINTING_DEVICE_DRIVER="$(POINTING_DEVICE_DRIVER)" is not a valid pointing device type)
    else
        OPT_DEFS += -DPOINTING_DEVICE_ENABLE
        MOUSE_ENABLE := yes
        SRC += $(QUANTUM_DIR)/pointing_device.c
        SRC += $(QUANTUM_DIR)/pointing_device_drivers.c
        ifneq ($(strip $(POINTING_DEVICE_DRIVER)), custom)
            SRC += drivers/sensors/$(strip $(POINTING_DEVICE_DRIVER)).c
            OPT_DEFS += -DPOINTING_DEVICE_DRIVER_$(strip $(shell echo $(POINTING_DEVICE_DRIVER) | tr '[:lower:]' '[:upper:]'))
        endif
        OPT_DEFS += -DPOINTING_DEVICE_DRIVER_$(strip $(POINTING_DEVICE_DRIVER))
        ifeq ($(strip $(POINTING_DEVICE_DRIVER)), adns9800)
            OPT_DEFS += -DSTM32_SPI -DHAL_USE_SPI=TRUE
            QUANTUM_LIB_SRC += spi_master.c
        else ifeq ($(strip $(POINTING_DEVICE_DRIVER)), analog_joystick)
            OPT_DEFS += -DSTM32_ADC -DHAL_USE_ADC=TRUE
            LIB_SRC += analog.c
        else ifeq ($(strip $(POINTING_DEVICE_DRIVER)), cirque_pinnacle_i2c)
            OPT_DEFS += -DSTM32_I2C -DHAL_USE_I2C=TRUE
            SRC += drivers/sensors/cirque_pinnacle.c
<<<<<<< HEAD
     		SRC += drivers/sensors/cirque_pinnacle_gestures.c
=======
            SRC += drivers/sensors/cirque_pinnacle_gestures.c
>>>>>>> 633df1f3
            SRC += $(QUANTUM_DIR)/pointing_device_gestures.c
            QUANTUM_LIB_SRC += i2c_master.c
        else ifeq ($(strip $(POINTING_DEVICE_DRIVER)), cirque_pinnacle_spi)
            OPT_DEFS += -DSTM32_SPI -DHAL_USE_SPI=TRUE
            SRC += drivers/sensors/cirque_pinnacle.c
            SRC += drivers/sensors/cirque_pinnacle_gestures.c
            SRC += $(QUANTUM_DIR)/pointing_device_gestures.c
            QUANTUM_LIB_SRC += spi_master.c
        else ifeq ($(strip $(POINTING_DEVICE_DRIVER)), pimoroni_trackball)
            OPT_DEFS += -DSTM32_SPI -DHAL_USE_I2C=TRUE
            QUANTUM_LIB_SRC += i2c_master.c
        else ifeq ($(strip $(POINTING_DEVICE_DRIVER)), pmw3360)
            OPT_DEFS += -DSTM32_SPI -DHAL_USE_SPI=TRUE
            QUANTUM_LIB_SRC += spi_master.c
        else ifeq ($(strip $(POINTING_DEVICE_DRIVER)), pmw3389)
            OPT_DEFS += -DSTM32_SPI -DHAL_USE_SPI=TRUE
            QUANTUM_LIB_SRC += spi_master.c
        endif
    endif
endif

QUANTUM_PAINTER_ENABLE ?= no
ifeq ($(strip $(QUANTUM_PAINTER_ENABLE)), yes)
    include $(QUANTUM_DIR)/painter/rules.mk
endif

VALID_EEPROM_DRIVER_TYPES := vendor custom transient i2c spi wear_leveling
EEPROM_DRIVER ?= vendor
ifeq ($(filter $(EEPROM_DRIVER),$(VALID_EEPROM_DRIVER_TYPES)),)
  $(call CATASTROPHIC_ERROR,Invalid EEPROM_DRIVER,EEPROM_DRIVER="$(EEPROM_DRIVER)" is not a valid EEPROM driver)
else
  OPT_DEFS += -DEEPROM_ENABLE
  COMMON_VPATH += $(PLATFORM_PATH)/$(PLATFORM_KEY)/$(DRIVER_DIR)/eeprom
  COMMON_VPATH += $(DRIVER_PATH)/eeprom
  COMMON_VPATH += $(PLATFORM_COMMON_DIR)
  ifeq ($(strip $(EEPROM_DRIVER)), custom)
    # Custom EEPROM implementation -- only needs to implement init/erase/read_block/write_block
    OPT_DEFS += -DEEPROM_DRIVER -DEEPROM_CUSTOM
    SRC += eeprom_driver.c
  else ifeq ($(strip $(EEPROM_DRIVER)), wear_leveling)
    # Wear-leveling EEPROM implementation
    OPT_DEFS += -DEEPROM_DRIVER -DEEPROM_WEAR_LEVELING
    SRC += eeprom_driver.c eeprom_wear_leveling.c
  else ifeq ($(strip $(EEPROM_DRIVER)), i2c)
    # External I2C EEPROM implementation
    OPT_DEFS += -DEEPROM_DRIVER -DEEPROM_I2C
    QUANTUM_LIB_SRC += i2c_master.c
    SRC += eeprom_driver.c eeprom_i2c.c
  else ifeq ($(strip $(EEPROM_DRIVER)), spi)
    # External SPI EEPROM implementation
    OPT_DEFS += -DEEPROM_DRIVER -DEEPROM_SPI
    QUANTUM_LIB_SRC += spi_master.c
    SRC += eeprom_driver.c eeprom_spi.c
  else ifeq ($(strip $(EEPROM_DRIVER)), transient)
    # Transient EEPROM implementation -- no data storage but provides runtime area for it
    OPT_DEFS += -DEEPROM_DRIVER -DEEPROM_TRANSIENT
    SRC += eeprom_driver.c eeprom_transient.c
  else ifeq ($(strip $(EEPROM_DRIVER)), vendor)
    # Vendor-implemented EEPROM
    OPT_DEFS += -DEEPROM_VENDOR
    ifeq ($(PLATFORM),AVR)
      # Automatically provided by avr-libc, nothing required
    else ifeq ($(PLATFORM),CHIBIOS)
      ifneq ($(filter STM32F3xx_% STM32F1xx_% %_STM32F401xC %_STM32F401xE %_STM32F405xG %_STM32F411xE %_STM32F072xB %_STM32F042x6 %_GD32VF103xB %_GD32VF103x8, $(MCU_SERIES)_$(MCU_LDSCRIPT)),)
        # Emulated EEPROM
        OPT_DEFS += -DEEPROM_DRIVER -DEEPROM_STM32_FLASH_EMULATED
        COMMON_VPATH += $(PLATFORM_PATH)/$(PLATFORM_KEY)/$(DRIVER_DIR)/flash
        COMMON_VPATH += $(DRIVER_PATH)/flash
        SRC += eeprom_driver.c eeprom_stm32.c flash_stm32.c
      else ifneq ($(filter $(MCU_SERIES),STM32L0xx STM32L1xx),)
        # True EEPROM on STM32L0xx, L1xx
        OPT_DEFS += -DEEPROM_DRIVER -DEEPROM_STM32_L0_L1
        SRC += eeprom_driver.c eeprom_stm32_L0_L1.c
      else ifneq ($(filter $(MCU_SERIES),RP2040),)
        # Wear-leveling EEPROM implementation, backed by RP2040 flash
        OPT_DEFS += -DEEPROM_DRIVER -DEEPROM_WEAR_LEVELING
        SRC += eeprom_driver.c eeprom_wear_leveling.c
        WEAR_LEVELING_DRIVER = rp2040_flash
      else ifneq ($(filter $(MCU_SERIES),KL2x K20x),)
        # Teensy EEPROM implementations
        OPT_DEFS += -DEEPROM_TEENSY
        SRC += eeprom_teensy.c
      else
        # Fall back to transient, i.e. non-persistent
        OPT_DEFS += -DEEPROM_DRIVER -DEEPROM_TRANSIENT
        SRC += eeprom_driver.c eeprom_transient.c
      endif
    else ifeq ($(PLATFORM),ARM_ATSAM)
      # arm_atsam EEPROM
      OPT_DEFS += -DEEPROM_SAMD
      SRC += eeprom_samd.c
    else ifeq ($(PLATFORM),TEST)
      # Test harness "EEPROM"
      OPT_DEFS += -DEEPROM_TEST_HARNESS
      SRC += eeprom.c
    endif
  endif
endif

VALID_WEAR_LEVELING_DRIVER_TYPES := custom embedded_flash spi_flash rp2040_flash legacy
WEAR_LEVELING_DRIVER ?= none
ifneq ($(strip $(WEAR_LEVELING_DRIVER)),none)
  ifeq ($(filter $(WEAR_LEVELING_DRIVER),$(VALID_WEAR_LEVELING_DRIVER_TYPES)),)
    $(call CATASTROPHIC_ERROR,Invalid WEAR_LEVELING_DRIVER,WEAR_LEVELING_DRIVER="$(WEAR_LEVELING_DRIVER)" is not a valid wear leveling driver)
  else
    FNV_ENABLE := yes
    OPT_DEFS += -DWEAR_LEVELING_ENABLE
    OPT_DEFS += -DWEAR_LEVELING_$(strip $(shell echo $(WEAR_LEVELING_DRIVER) | tr '[:lower:]' '[:upper:]'))
    COMMON_VPATH += $(PLATFORM_PATH)/$(PLATFORM_KEY)/$(DRIVER_DIR)/wear_leveling
    COMMON_VPATH += $(DRIVER_PATH)/wear_leveling
    COMMON_VPATH += $(QUANTUM_DIR)/wear_leveling
    SRC += wear_leveling.c
    ifeq ($(strip $(WEAR_LEVELING_DRIVER)), embedded_flash)
      OPT_DEFS += -DHAL_USE_EFL
      SRC += wear_leveling_efl.c
      POST_CONFIG_H += $(PLATFORM_PATH)/$(PLATFORM_KEY)/$(DRIVER_DIR)/wear_leveling/wear_leveling_efl_config.h
    else ifeq ($(strip $(WEAR_LEVELING_DRIVER)), spi_flash)
      FLASH_DRIVER := spi
      SRC += wear_leveling_flash_spi.c
      POST_CONFIG_H += $(DRIVER_PATH)/wear_leveling/wear_leveling_flash_spi_config.h
    else ifeq ($(strip $(WEAR_LEVELING_DRIVER)), rp2040_flash)
      SRC += wear_leveling_rp2040_flash.c
      POST_CONFIG_H += $(DRIVER_PATH)/wear_leveling/wear_leveling_rp2040_flash_config.h
    else ifeq ($(strip $(WEAR_LEVELING_DRIVER)), legacy)
      COMMON_VPATH += $(PLATFORM_PATH)/$(PLATFORM_KEY)/$(DRIVER_DIR)/flash
      SRC += flash_stm32.c wear_leveling_legacy.c
      POST_CONFIG_H += $(PLATFORM_PATH)/$(PLATFORM_KEY)/$(DRIVER_DIR)/wear_leveling/wear_leveling_legacy_config.h
    endif
  endif
endif

VALID_FLASH_DRIVER_TYPES := spi
FLASH_DRIVER ?= none
ifneq ($(strip $(FLASH_DRIVER)), none)
    ifeq ($(filter $(FLASH_DRIVER),$(VALID_FLASH_DRIVER_TYPES)),)
        $(call CATASTROPHIC_ERROR,Invalid FLASH_DRIVER,FLASH_DRIVER="$(FLASH_DRIVER)" is not a valid flash driver)
    else
        OPT_DEFS += -DFLASH_ENABLE
        ifeq ($(strip $(FLASH_DRIVER)),spi)
            OPT_DEFS += -DFLASH_DRIVER -DFLASH_SPI
            COMMON_VPATH += $(DRIVER_PATH)/flash
            SRC += flash_spi.c
            QUANTUM_LIB_SRC += spi_master.c
        endif
    endif
endif

RGBLIGHT_ENABLE ?= no
VALID_RGBLIGHT_TYPES := WS2812 APA102 custom

ifeq ($(strip $(RGBLIGHT_CUSTOM_DRIVER)), yes)
    RGBLIGHT_DRIVER ?= custom
endif

ifeq ($(strip $(RGBLIGHT_ENABLE)), yes)
    RGBLIGHT_DRIVER ?= WS2812

    ifeq ($(filter $(RGBLIGHT_DRIVER),$(VALID_RGBLIGHT_TYPES)),)
        $(call CATASTROPHIC_ERROR,Invalid RGBLIGHT_DRIVER,RGBLIGHT_DRIVER="$(RGBLIGHT_DRIVER)" is not a valid RGB type)
    else
        COMMON_VPATH += $(QUANTUM_DIR)/rgblight
        POST_CONFIG_H += $(QUANTUM_DIR)/rgblight/rgblight_post_config.h
        OPT_DEFS += -DRGBLIGHT_ENABLE
        SRC += $(QUANTUM_DIR)/color.c
        SRC += $(QUANTUM_DIR)/rgblight/rgblight.c
        CIE1931_CURVE := yes
        RGB_KEYCODES_ENABLE := yes
    endif

    ifeq ($(strip $(RGBLIGHT_DRIVER)), WS2812)
        WS2812_DRIVER_REQUIRED := yes
    endif

    ifeq ($(strip $(RGBLIGHT_DRIVER)), APA102)
        APA102_DRIVER_REQUIRED := yes
    endif

    ifeq ($(strip $(RGBLIGHT_DRIVER)), custom)
        OPT_DEFS += -DRGBLIGHT_CUSTOM_DRIVER
    endif
endif

LED_MATRIX_ENABLE ?= no
VALID_LED_MATRIX_TYPES := IS31FL3731 IS31FL3742A IS31FL3743A IS31FL3745 IS31FL3746A custom
# TODO: IS31FL3733 IS31FL3737 IS31FL3741

ifeq ($(strip $(LED_MATRIX_ENABLE)), yes)
    ifeq ($(filter $(LED_MATRIX_DRIVER),$(VALID_LED_MATRIX_TYPES)),)
        $(call CATASTROPHIC_ERROR,Invalid LED_MATRIX_DRIVER,LED_MATRIX_DRIVER="$(LED_MATRIX_DRIVER)" is not a valid matrix type)
    endif
    OPT_DEFS += -DLED_MATRIX_ENABLE
ifneq (,$(filter $(MCU), atmega16u2 atmega32u2 at90usb162))
    # ATmegaxxU2 does not have hardware MUL instruction - lib8tion must be told to use software multiplication routines
    OPT_DEFS += -DLIB8_ATTINY
endif
    COMMON_VPATH += $(QUANTUM_DIR)/led_matrix
    COMMON_VPATH += $(QUANTUM_DIR)/led_matrix/animations
    COMMON_VPATH += $(QUANTUM_DIR)/led_matrix/animations/runners
    SRC += $(QUANTUM_DIR)/process_keycode/process_backlight.c
    SRC += $(QUANTUM_DIR)/led_matrix/led_matrix.c
    SRC += $(QUANTUM_DIR)/led_matrix/led_matrix_drivers.c
    SRC += $(LIB_PATH)/lib8tion/lib8tion.c
    CIE1931_CURVE := yes

    ifeq ($(strip $(LED_MATRIX_DRIVER)), IS31FL3731)
        OPT_DEFS += -DIS31FL3731 -DSTM32_I2C -DHAL_USE_I2C=TRUE
        COMMON_VPATH += $(DRIVER_PATH)/led/issi
        SRC += is31fl3731-simple.c
        QUANTUM_LIB_SRC += i2c_master.c
    endif

	ifeq ($(strip $(LED_MATRIX_DRIVER)), IS31FL3742A)
        OPT_DEFS += -DIS31FLCOMMON -DIS31FL3742A -DSTM32_I2C -DHAL_USE_I2C=TRUE
        COMMON_VPATH += $(DRIVER_PATH)/led/issi
        SRC += is31flcommon.c
        QUANTUM_LIB_SRC += i2c_master.c
    endif

	ifeq ($(strip $(LED_MATRIX_DRIVER)), IS31FL3743A)
        OPT_DEFS += -DIS31FLCOMMON -DIS31FL3743A -DSTM32_I2C -DHAL_USE_I2C=TRUE
        COMMON_VPATH += $(DRIVER_PATH)/led/issi
        SRC += is31flcommon.c
        QUANTUM_LIB_SRC += i2c_master.c
    endif

	ifeq ($(strip $(LED_MATRIX_DRIVER)), IS31FL3745)
        OPT_DEFS += -DIS31FLCOMMON -DIS31FL3745 -DSTM32_I2C -DHAL_USE_I2C=TRUE
        COMMON_VPATH += $(DRIVER_PATH)/led/issi
        SRC += is31flcommon.c
        QUANTUM_LIB_SRC += i2c_master.c
    endif

	ifeq ($(strip $(LED_MATRIX_DRIVER)), IS31FL3746A)
        OPT_DEFS += -DIS31FLCOMMON -DIS31FL3746A -DSTM32_I2C -DHAL_USE_I2C=TRUE
        COMMON_VPATH += $(DRIVER_PATH)/led/issi
        SRC += is31flcommon.c
        QUANTUM_LIB_SRC += i2c_master.c
    endif

endif

RGB_MATRIX_ENABLE ?= no

VALID_RGB_MATRIX_TYPES := AW20216 IS31FL3731 IS31FL3733 IS31FL3737 IS31FL3741 IS31FL3742A IS31FL3743A IS31FL3745 IS31FL3746A CKLED2001 WS2812 custom
ifeq ($(strip $(RGB_MATRIX_ENABLE)), yes)
    ifeq ($(filter $(RGB_MATRIX_DRIVER),$(VALID_RGB_MATRIX_TYPES)),)
        $(call CATASTROPHIC_ERROR,Invalid RGB_MATRIX_DRIVER,RGB_MATRIX_DRIVER="$(RGB_MATRIX_DRIVER)" is not a valid matrix type)
    endif
    OPT_DEFS += -DRGB_MATRIX_ENABLE
ifneq (,$(filter $(MCU), atmega16u2 atmega32u2 at90usb162))
    # ATmegaxxU2 does not have hardware MUL instruction - lib8tion must be told to use software multiplication routines
    OPT_DEFS += -DLIB8_ATTINY
endif
    COMMON_VPATH += $(QUANTUM_DIR)/rgb_matrix
    COMMON_VPATH += $(QUANTUM_DIR)/rgb_matrix/animations
    COMMON_VPATH += $(QUANTUM_DIR)/rgb_matrix/animations/runners
    SRC += $(QUANTUM_DIR)/color.c
    SRC += $(QUANTUM_DIR)/rgb_matrix/rgb_matrix.c
    SRC += $(QUANTUM_DIR)/rgb_matrix/rgb_matrix_drivers.c
    SRC += $(LIB_PATH)/lib8tion/lib8tion.c
    CIE1931_CURVE := yes
    RGB_KEYCODES_ENABLE := yes

    ifeq ($(strip $(RGB_MATRIX_DRIVER)), AW20216)
        OPT_DEFS += -DAW20216 -DSTM32_SPI -DHAL_USE_SPI=TRUE
        COMMON_VPATH += $(DRIVER_PATH)/led
        SRC += aw20216.c
        QUANTUM_LIB_SRC += spi_master.c
    endif

    ifeq ($(strip $(RGB_MATRIX_DRIVER)), IS31FL3731)
        OPT_DEFS += -DIS31FL3731 -DSTM32_I2C -DHAL_USE_I2C=TRUE
        COMMON_VPATH += $(DRIVER_PATH)/led/issi
        SRC += is31fl3731.c
        QUANTUM_LIB_SRC += i2c_master.c
    endif

    ifeq ($(strip $(RGB_MATRIX_DRIVER)), IS31FL3733)
        OPT_DEFS += -DIS31FL3733 -DSTM32_I2C -DHAL_USE_I2C=TRUE
        COMMON_VPATH += $(DRIVER_PATH)/led/issi
        SRC += is31fl3733.c
        QUANTUM_LIB_SRC += i2c_master.c
    endif

    ifeq ($(strip $(RGB_MATRIX_DRIVER)), IS31FL3737)
        OPT_DEFS += -DIS31FL3737 -DSTM32_I2C -DHAL_USE_I2C=TRUE
        COMMON_VPATH += $(DRIVER_PATH)/led/issi
        SRC += is31fl3737.c
        QUANTUM_LIB_SRC += i2c_master.c
    endif

    ifeq ($(strip $(RGB_MATRIX_DRIVER)), IS31FL3741)
        OPT_DEFS += -DIS31FL3741 -DSTM32_I2C -DHAL_USE_I2C=TRUE
        COMMON_VPATH += $(DRIVER_PATH)/led/issi
        SRC += is31fl3741.c
        QUANTUM_LIB_SRC += i2c_master.c
    endif

	ifeq ($(strip $(RGB_MATRIX_DRIVER)), IS31FL3742A)
        OPT_DEFS += -DIS31FLCOMMON -DIS31FL3742A -DSTM32_I2C -DHAL_USE_I2C=TRUE
        COMMON_VPATH += $(DRIVER_PATH)/led/issi
        SRC += is31flcommon.c
        QUANTUM_LIB_SRC += i2c_master.c
    endif

	ifeq ($(strip $(RGB_MATRIX_DRIVER)), IS31FL3743A)
        OPT_DEFS += -DIS31FLCOMMON -DIS31FL3743A -DSTM32_I2C -DHAL_USE_I2C=TRUE
        COMMON_VPATH += $(DRIVER_PATH)/led/issi
        SRC += is31flcommon.c
        QUANTUM_LIB_SRC += i2c_master.c
    endif

	ifeq ($(strip $(RGB_MATRIX_DRIVER)), IS31FL3745)
        OPT_DEFS += -DIS31FLCOMMON -DIS31FL3745 -DSTM32_I2C -DHAL_USE_I2C=TRUE
        COMMON_VPATH += $(DRIVER_PATH)/led/issi
        SRC += is31flcommon.c
        QUANTUM_LIB_SRC += i2c_master.c
    endif

	ifeq ($(strip $(RGB_MATRIX_DRIVER)), IS31FL3746A)
        OPT_DEFS += -DIS31FLCOMMON -DIS31FL3746A -DSTM32_I2C -DHAL_USE_I2C=TRUE
        COMMON_VPATH += $(DRIVER_PATH)/led/issi
        SRC += is31flcommon.c
        QUANTUM_LIB_SRC += i2c_master.c
    endif

    ifeq ($(strip $(RGB_MATRIX_DRIVER)), CKLED2001)
        OPT_DEFS += -DCKLED2001 -DSTM32_I2C -DHAL_USE_I2C=TRUE
        COMMON_VPATH += $(DRIVER_PATH)/led
        SRC += ckled2001.c
        QUANTUM_LIB_SRC += i2c_master.c
    endif

    ifeq ($(strip $(RGB_MATRIX_DRIVER)), WS2812)
        OPT_DEFS += -DWS2812
        WS2812_DRIVER_REQUIRED := yes
    endif

    ifeq ($(strip $(RGB_MATRIX_DRIVER)), APA102)
        OPT_DEFS += -DAPA102
        APA102_DRIVER_REQUIRED := yes
    endif

    ifeq ($(strip $(RGB_MATRIX_CUSTOM_KB)), yes)
        OPT_DEFS += -DRGB_MATRIX_CUSTOM_KB
    endif

    ifeq ($(strip $(RGB_MATRIX_CUSTOM_USER)), yes)
        OPT_DEFS += -DRGB_MATRIX_CUSTOM_USER
    endif
endif

ifeq ($(strip $(RGB_KEYCODES_ENABLE)), yes)
    SRC += $(QUANTUM_DIR)/process_keycode/process_rgb.c
endif

ifeq ($(strip $(PRINTING_ENABLE)), yes)
    OPT_DEFS += -DPRINTING_ENABLE
    SRC += $(QUANTUM_DIR)/process_keycode/process_printer.c
    QUANTUM_LIB_SRC += uart.c
endif

VARIABLE_TRACE ?= no
ifneq ($(strip $(VARIABLE_TRACE)),no)
    SRC += $(QUANTUM_DIR)/variable_trace.c
    OPT_DEFS += -DNUM_TRACED_VARIABLES=$(strip $(VARIABLE_TRACE))
    ifneq ($(strip $(MAX_VARIABLE_TRACE_SIZE)),)
        OPT_DEFS += -DMAX_VARIABLE_TRACE_SIZE=$(strip $(MAX_VARIABLE_TRACE_SIZE))
    endif
endif

ifeq ($(strip $(SLEEP_LED_ENABLE)), yes)
    SRC += $(PLATFORM_COMMON_DIR)/sleep_led.c
    OPT_DEFS += -DSLEEP_LED_ENABLE

    NO_SUSPEND_POWER_DOWN := yes
endif

VALID_BACKLIGHT_TYPES := pwm timer software custom

BACKLIGHT_ENABLE ?= no
ifeq ($(strip $(CONVERT_TO_PROTON_C)), yes)
    BACKLIGHT_DRIVER ?= software
else
    BACKLIGHT_DRIVER ?= pwm
endif
ifeq ($(strip $(BACKLIGHT_ENABLE)), yes)
    ifeq ($(filter $(BACKLIGHT_DRIVER),$(VALID_BACKLIGHT_TYPES)),)
        $(call CATASTROPHIC_ERROR,Invalid BACKLIGHT_DRIVER,BACKLIGHT_DRIVER="$(BACKLIGHT_DRIVER)" is not a valid backlight type)
    endif

    COMMON_VPATH += $(QUANTUM_DIR)/backlight
    SRC += $(QUANTUM_DIR)/backlight/backlight.c
    SRC += $(QUANTUM_DIR)/process_keycode/process_backlight.c
    OPT_DEFS += -DBACKLIGHT_ENABLE

    ifeq ($(strip $(BACKLIGHT_DRIVER)), custom)
        OPT_DEFS += -DBACKLIGHT_CUSTOM_DRIVER
    else
        SRC += $(QUANTUM_DIR)/backlight/backlight_driver_common.c
        ifeq ($(strip $(BACKLIGHT_DRIVER)), pwm)
            SRC += $(QUANTUM_DIR)/backlight/backlight_$(PLATFORM_KEY).c
        else
            SRC += $(QUANTUM_DIR)/backlight/backlight_$(strip $(BACKLIGHT_DRIVER)).c
        endif
    endif
endif

VALID_WS2812_DRIVER_TYPES := bitbang pwm spi i2c vendor

WS2812_DRIVER ?= bitbang
ifeq ($(strip $(WS2812_DRIVER_REQUIRED)), yes)
    ifeq ($(filter $(WS2812_DRIVER),$(VALID_WS2812_DRIVER_TYPES)),)
        $(call CATASTROPHIC_ERROR,Invalid WS2812_DRIVER,WS2812_DRIVER="$(WS2812_DRIVER)" is not a valid WS2812 driver)
    endif

    OPT_DEFS += -DWS2812_DRIVER_$(strip $(shell echo $(WS2812_DRIVER) | tr '[:lower:]' '[:upper:]'))

    ifeq ($(strip $(WS2812_DRIVER)), bitbang)
        SRC += ws2812.c
    else
        SRC += ws2812_$(strip $(WS2812_DRIVER)).c

        ifeq ($(strip $(PLATFORM)), CHIBIOS)
            ifeq ($(strip $(WS2812_DRIVER)), pwm)
                OPT_DEFS += -DSTM32_DMA_REQUIRED=TRUE
            endif
        endif
    endif

    # add extra deps
    ifeq ($(strip $(WS2812_DRIVER)), i2c)
        QUANTUM_LIB_SRC += i2c_master.c
    endif
endif

ifeq ($(strip $(APA102_DRIVER_REQUIRED)), yes)
    COMMON_VPATH += $(DRIVER_PATH)/led
    SRC += apa102.c
endif

ifeq ($(strip $(CIE1931_CURVE)), yes)
    OPT_DEFS += -DUSE_CIE1931_CURVE
    LED_TABLES := yes
endif

ifeq ($(strip $(LED_TABLES)), yes)
    SRC += $(QUANTUM_DIR)/led_tables.c
endif

ifeq ($(strip $(VIA_ENABLE)), yes)
    DYNAMIC_KEYMAP_ENABLE := yes
    RAW_ENABLE := yes
    BOOTMAGIC_ENABLE := yes
    SRC += $(QUANTUM_DIR)/via.c
    OPT_DEFS += -DVIA_ENABLE
endif

VALID_MAGIC_TYPES := yes
BOOTMAGIC_ENABLE ?= no
ifneq ($(strip $(BOOTMAGIC_ENABLE)), no)
  ifeq ($(filter $(BOOTMAGIC_ENABLE),$(VALID_MAGIC_TYPES)),)
    $(call CATASTROPHIC_ERROR,Invalid BOOTMAGIC_ENABLE,BOOTMAGIC_ENABLE="$(BOOTMAGIC_ENABLE)" is not a valid type of magic)
  endif
  ifneq ($(strip $(BOOTMAGIC_ENABLE)), no)
      OPT_DEFS += -DBOOTMAGIC_LITE
      QUANTUM_SRC += $(QUANTUM_DIR)/bootmagic/bootmagic_lite.c
  endif
endif
COMMON_VPATH += $(QUANTUM_DIR)/bootmagic
QUANTUM_SRC += $(QUANTUM_DIR)/bootmagic/magic.c

VALID_CUSTOM_MATRIX_TYPES:= yes lite no

CUSTOM_MATRIX ?= no

ifneq ($(strip $(CUSTOM_MATRIX)), yes)
    ifeq ($(filter $(CUSTOM_MATRIX),$(VALID_CUSTOM_MATRIX_TYPES)),)
        $(call CATASTROPHIC_ERROR,Invalid CUSTOM_MATRIX,CUSTOM_MATRIX="$(CUSTOM_MATRIX)" is not a valid custom matrix type)
    endif

    # Include common stuff for all non custom matrix users
    QUANTUM_SRC += $(QUANTUM_DIR)/matrix_common.c

    # if 'lite' then skip the actual matrix implementation
    ifneq ($(strip $(CUSTOM_MATRIX)), lite)
        # Include the standard or split matrix code if needed
        QUANTUM_SRC += $(QUANTUM_DIR)/matrix.c
    endif
endif

# Debounce Modules. Set DEBOUNCE_TYPE=custom if including one manually.
DEBOUNCE_TYPE ?= sym_defer_g
ifneq ($(strip $(DEBOUNCE_TYPE)), custom)
    QUANTUM_SRC += $(QUANTUM_DIR)/debounce/$(strip $(DEBOUNCE_TYPE)).c
endif


VALID_SERIAL_DRIVER_TYPES := bitbang usart vendor

SERIAL_DRIVER ?= bitbang
ifeq ($(filter $(SERIAL_DRIVER),$(VALID_SERIAL_DRIVER_TYPES)),)
    $(call CATASTROPHIC_ERROR,Invalid SERIAL_DRIVER,SERIAL_DRIVER="$(SERIAL_DRIVER)" is not a valid SERIAL driver)
endif

ifeq ($(strip $(SPLIT_KEYBOARD)), yes)
    POST_CONFIG_H += $(QUANTUM_DIR)/split_common/post_config.h
    OPT_DEFS += -DSPLIT_KEYBOARD
    CRC_ENABLE := yes

    # Include files used by all split keyboards
    QUANTUM_SRC += $(QUANTUM_DIR)/split_common/split_util.c

    # Determine which (if any) transport files are required
    ifneq ($(strip $(SPLIT_TRANSPORT)), custom)
        QUANTUM_SRC += $(QUANTUM_DIR)/split_common/transport.c \
                       $(QUANTUM_DIR)/split_common/transactions.c

        OPT_DEFS += -DSPLIT_COMMON_TRANSACTIONS

        # Functions added via QUANTUM_LIB_SRC are only included in the final binary if they're called.
        # Unused functions are pruned away, which is why we can add multiple drivers here without bloat.
        ifeq ($(PLATFORM),AVR)
            ifneq ($(NO_I2C),yes)
                QUANTUM_LIB_SRC += i2c_master.c \
                                   i2c_slave.c
            endif
        endif

        OPT_DEFS += -DSERIAL_DRIVER_$(strip $(shell echo $(SERIAL_DRIVER) | tr '[:lower:]' '[:upper:]'))
        ifeq ($(strip $(SERIAL_DRIVER)), bitbang)
            QUANTUM_LIB_SRC += serial.c
        else
            QUANTUM_LIB_SRC += serial_protocol.c
            QUANTUM_LIB_SRC += serial_$(strip $(SERIAL_DRIVER)).c
        endif
    endif
    COMMON_VPATH += $(QUANTUM_PATH)/split_common
endif

ifeq ($(strip $(CRC_ENABLE)), yes)
    OPT_DEFS += -DCRC_ENABLE
    SRC += crc.c
endif

ifeq ($(strip $(FNV_ENABLE)), yes)
    OPT_DEFS += -DFNV_ENABLE
    VPATH += $(LIB_PATH)/fnv
    SRC += qmk_fnv_type_validation.c hash_32a.c hash_64a.c
endif

ifeq ($(strip $(HAPTIC_ENABLE)),yes)
    COMMON_VPATH += $(DRIVER_PATH)/haptic

    ifneq ($(filter DRV2605L, $(HAPTIC_DRIVER)), )
        SRC += DRV2605L.c
        QUANTUM_LIB_SRC += i2c_master.c
        OPT_DEFS += -DDRV2605L
    endif

    ifneq ($(filter SOLENOID, $(HAPTIC_DRIVER)), )
        SRC += solenoid.c
        OPT_DEFS += -DSOLENOID_ENABLE
    endif
endif

ifeq ($(strip $(HD44780_ENABLE)), yes)
    OPT_DEFS += -DHD44780_ENABLE
    COMMON_VPATH += $(DRIVER_PATH)/lcd
    SRC += hd44780.c
endif

VALID_OLED_DRIVER_TYPES := SSD1306 custom
OLED_DRIVER ?= SSD1306
ifeq ($(strip $(OLED_ENABLE)), yes)
    ifeq ($(filter $(OLED_DRIVER),$(VALID_OLED_DRIVER_TYPES)),)
        $(call CATASTROPHIC_ERROR,Invalid OLED_DRIVER,OLED_DRIVER="$(OLED_DRIVER)" is not a valid OLED driver)
    else
        OPT_DEFS += -DOLED_ENABLE
        COMMON_VPATH += $(DRIVER_PATH)/oled

        OPT_DEFS += -DOLED_DRIVER_$(strip $(shell echo $(OLED_DRIVER) | tr '[:lower:]' '[:upper:]'))
        ifeq ($(strip $(OLED_DRIVER)), SSD1306)
            SRC += ssd1306_sh1106.c
            QUANTUM_LIB_SRC += i2c_master.c
        endif
    endif
endif

ifeq ($(strip $(ST7565_ENABLE)), yes)
    OPT_DEFS += -DST7565_ENABLE
    COMMON_VPATH += $(DRIVER_PATH)/oled # For glcdfont.h
    COMMON_VPATH += $(DRIVER_PATH)/lcd
    QUANTUM_LIB_SRC += spi_master.c
    SRC += st7565.c
endif

ifeq ($(strip $(UCIS_ENABLE)), yes)
    OPT_DEFS += -DUCIS_ENABLE
    UNICODE_COMMON := yes
    SRC += $(QUANTUM_DIR)/process_keycode/process_ucis.c
endif

ifeq ($(strip $(UNICODEMAP_ENABLE)), yes)
    OPT_DEFS += -DUNICODEMAP_ENABLE
    UNICODE_COMMON := yes
    SRC += $(QUANTUM_DIR)/process_keycode/process_unicodemap.c
endif

ifeq ($(strip $(UNICODE_ENABLE)), yes)
    OPT_DEFS += -DUNICODE_ENABLE
    UNICODE_COMMON := yes
    SRC += $(QUANTUM_DIR)/process_keycode/process_unicode.c
endif

ifeq ($(strip $(UNICODE_COMMON)), yes)
    OPT_DEFS += -DUNICODE_COMMON_ENABLE
    SRC += $(QUANTUM_DIR)/process_keycode/process_unicode_common.c \
           $(QUANTUM_DIR)/utf8.c
endif

MAGIC_ENABLE ?= yes
ifeq ($(strip $(MAGIC_ENABLE)), yes)
    SRC += $(QUANTUM_DIR)/process_keycode/process_magic.c
    OPT_DEFS += -DMAGIC_KEYCODE_ENABLE
endif

SEND_STRING_ENABLE ?= yes
ifeq ($(strip $(SEND_STRING_ENABLE)), yes)
    OPT_DEFS += -DSEND_STRING_ENABLE
    COMMON_VPATH += $(QUANTUM_DIR)/send_string
    SRC += $(QUANTUM_DIR)/send_string/send_string.c
endif

ifeq ($(strip $(AUTO_SHIFT_ENABLE)), yes)
    SRC += $(QUANTUM_DIR)/process_keycode/process_auto_shift.c
    OPT_DEFS += -DAUTO_SHIFT_ENABLE
    ifeq ($(strip $(AUTO_SHIFT_MODIFIERS)), yes)
        OPT_DEFS += -DAUTO_SHIFT_MODIFIERS
    endif
endif

ifeq ($(strip $(PS2_MOUSE_ENABLE)), yes)
    PS2_ENABLE := yes
    SRC += ps2_mouse.c
    OPT_DEFS += -DPS2_MOUSE_ENABLE
    OPT_DEFS += -DMOUSE_ENABLE
endif

ifeq ($(strip $(PS2_USE_BUSYWAIT)), yes)
    PS2_ENABLE := yes
    SRC += ps2_busywait.c
    SRC += ps2_io.c
    OPT_DEFS += -DPS2_USE_BUSYWAIT
endif

ifeq ($(strip $(PS2_USE_INT)), yes)
    PS2_ENABLE := yes
    SRC += ps2_interrupt.c
    SRC += ps2_io.c
    OPT_DEFS += -DPS2_USE_INT
endif

ifeq ($(strip $(PS2_USE_USART)), yes)
    PS2_ENABLE := yes
    SRC += ps2_usart.c
    SRC += ps2_io.c
    OPT_DEFS += -DPS2_USE_USART
endif

ifeq ($(strip $(PS2_ENABLE)), yes)
    COMMON_VPATH += $(DRIVER_PATH)/ps2
    COMMON_VPATH += $(PLATFORM_PATH)/$(PLATFORM_KEY)/$(DRIVER_DIR)/ps2
    OPT_DEFS += -DPS2_ENABLE
endif

JOYSTICK_ENABLE ?= no
VALID_JOYSTICK_TYPES := analog digital
JOYSTICK_DRIVER ?= analog
ifeq ($(strip $(JOYSTICK_ENABLE)), yes)
    ifeq ($(filter $(JOYSTICK_DRIVER),$(VALID_JOYSTICK_TYPES)),)
        $(call CATASTROPHIC_ERROR,Invalid JOYSTICK_DRIVER,JOYSTICK_DRIVER="$(JOYSTICK_DRIVER)" is not a valid joystick driver)
    endif
    OPT_DEFS += -DJOYSTICK_ENABLE
    SRC += $(QUANTUM_DIR)/process_keycode/process_joystick.c
    SRC += $(QUANTUM_DIR)/joystick.c

    ifeq ($(strip $(JOYSTICK_DRIVER)), analog)
        OPT_DEFS += -DANALOG_JOYSTICK_ENABLE
        SRC += analog.c
    endif
    ifeq ($(strip $(JOYSTICK_DRIVER)), digital)
        OPT_DEFS += -DDIGITAL_JOYSTICK_ENABLE
    endif
endif

USBPD_ENABLE ?= no
VALID_USBPD_DRIVER_TYPES = custom vendor
USBPD_DRIVER ?= vendor
ifeq ($(strip $(USBPD_ENABLE)), yes)
    ifeq ($(filter $(strip $(USBPD_DRIVER)),$(VALID_USBPD_DRIVER_TYPES)),)
        $(call CATASTROPHIC_ERROR,Invalid USBPD_DRIVER,USBPD_DRIVER="$(USBPD_DRIVER)" is not a valid USBPD driver)
    else
        OPT_DEFS += -DUSBPD_ENABLE
        ifeq ($(strip $(USBPD_DRIVER)), vendor)
            # Vendor-specific implementations
            OPT_DEFS += -DUSBPD_VENDOR
            ifeq ($(strip $(MCU_SERIES)), STM32G4xx)
                OPT_DEFS += -DUSBPD_STM32G4
                SRC += usbpd_stm32g4.c
            else
                $(call CATASTROPHIC_ERROR,Invalid USBPD_DRIVER,There is no vendor-provided USBPD driver available)
            endif
        else ifeq ($(strip $(USBPD_DRIVER)), custom)
            OPT_DEFS += -DUSBPD_CUSTOM
            # Board designers can add their own driver to $(SRC)
        endif
    endif
endif

BLUETOOTH_ENABLE ?= no
VALID_BLUETOOTH_DRIVER_TYPES := BluefruitLE RN42 custom
ifeq ($(strip $(BLUETOOTH_ENABLE)), yes)
    ifeq ($(filter $(strip $(BLUETOOTH_DRIVER)),$(VALID_BLUETOOTH_DRIVER_TYPES)),)
        $(call CATASTROPHIC_ERROR,Invalid BLUETOOTH_DRIVER,BLUETOOTH_DRIVER="$(BLUETOOTH_DRIVER)" is not a valid Bluetooth driver type)
    endif
    OPT_DEFS += -DBLUETOOTH_ENABLE
    NO_USB_STARTUP_CHECK := yes
    COMMON_VPATH += $(DRIVER_PATH)/bluetooth
    SRC += outputselect.c

    ifeq ($(strip $(BLUETOOTH_DRIVER)), BluefruitLE)
        OPT_DEFS += -DBLUETOOTH_BLUEFRUIT_LE
        SRC += analog.c
        SRC += $(DRIVER_PATH)/bluetooth/bluefruit_le.cpp
        QUANTUM_LIB_SRC += spi_master.c
    endif

    ifeq ($(strip $(BLUETOOTH_DRIVER)), RN42)
        OPT_DEFS += -DBLUETOOTH_RN42
        SRC += $(DRIVER_PATH)/bluetooth/rn42.c
        QUANTUM_LIB_SRC += uart.c
    endif
endif<|MERGE_RESOLUTION|>--- conflicted
+++ resolved
@@ -149,11 +149,7 @@
         else ifeq ($(strip $(POINTING_DEVICE_DRIVER)), cirque_pinnacle_i2c)
             OPT_DEFS += -DSTM32_I2C -DHAL_USE_I2C=TRUE
             SRC += drivers/sensors/cirque_pinnacle.c
-<<<<<<< HEAD
-     		SRC += drivers/sensors/cirque_pinnacle_gestures.c
-=======
             SRC += drivers/sensors/cirque_pinnacle_gestures.c
->>>>>>> 633df1f3
             SRC += $(QUANTUM_DIR)/pointing_device_gestures.c
             QUANTUM_LIB_SRC += i2c_master.c
         else ifeq ($(strip $(POINTING_DEVICE_DRIVER)), cirque_pinnacle_spi)
