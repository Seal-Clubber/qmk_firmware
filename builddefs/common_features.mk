# Copyright 2017 Fred Sundvik
#
# This program is free software: you can redistribute it and/or modify
# it under the terms of the GNU General Public License as published by
# the Free Software Foundation, either version 2 of the License, or
# (at your option) any later version.
#
# This program is distributed in the hope that it will be useful,
# but WITHOUT ANY WARRANTY; without even the implied warranty of
# MERCHANTABILITY or FITNESS FOR A PARTICULAR PURPOSE.  See the
# GNU General Public License for more details.
#
# You should have received a copy of the GNU General Public License
# along with this program.  If not, see <http://www.gnu.org/licenses/>.

QUANTUM_SRC += \
    $(QUANTUM_DIR)/quantum.c \
    $(QUANTUM_DIR)/bitwise.c \
    $(QUANTUM_DIR)/led.c \
    $(QUANTUM_DIR)/action.c \
    $(QUANTUM_DIR)/action_layer.c \
    $(QUANTUM_DIR)/action_tapping.c \
    $(QUANTUM_DIR)/action_util.c \
    $(QUANTUM_DIR)/eeconfig.c \
    $(QUANTUM_DIR)/keyboard.c \
    $(QUANTUM_DIR)/keymap_common.c \
    $(QUANTUM_DIR)/keycode_config.c \
    $(QUANTUM_DIR)/sync_timer.c \
    $(QUANTUM_DIR)/logging/debug.c \
    $(QUANTUM_DIR)/logging/sendchar.c \

VPATH += $(QUANTUM_DIR)/logging
# Fall back to lib/printf if there is no platform provided print
ifeq ("$(wildcard $(PLATFORM_PATH)/$(PLATFORM_KEY)/printf.mk)","")
    include $(QUANTUM_PATH)/logging/print.mk
else
    include $(PLATFORM_PATH)/$(PLATFORM_KEY)/printf.mk
endif

ifeq ($(strip $(DEBUG_MATRIX_SCAN_RATE_ENABLE)), yes)
    OPT_DEFS += -DDEBUG_MATRIX_SCAN_RATE
    CONSOLE_ENABLE = yes
else ifeq ($(strip $(DEBUG_MATRIX_SCAN_RATE_ENABLE)), api)
    OPT_DEFS += -DDEBUG_MATRIX_SCAN_RATE
endif

AUDIO_ENABLE ?= no
ifeq ($(strip $(AUDIO_ENABLE)), yes)
    ifeq ($(PLATFORM),CHIBIOS)
        AUDIO_DRIVER ?= dac_basic
        ifeq ($(strip $(AUDIO_DRIVER)), dac_basic)
            OPT_DEFS += -DAUDIO_DRIVER_DAC
        else ifeq ($(strip $(AUDIO_DRIVER)), dac_additive)
            OPT_DEFS += -DAUDIO_DRIVER_DAC
        ## stm32f2 and above have a usable DAC unit, f1 do not, and need to use pwm instead
        else ifeq ($(strip $(AUDIO_DRIVER)), pwm_software)
            OPT_DEFS += -DAUDIO_DRIVER_PWM
        else ifeq ($(strip $(AUDIO_DRIVER)), pwm_hardware)
            OPT_DEFS += -DAUDIO_DRIVER_PWM
        endif
    else
        # fallback for all other platforms is pwm
        AUDIO_DRIVER ?= pwm_hardware
        OPT_DEFS += -DAUDIO_DRIVER_PWM
    endif
    OPT_DEFS += -DAUDIO_ENABLE
    MUSIC_ENABLE = yes
    SRC += $(QUANTUM_DIR)/process_keycode/process_audio.c
    SRC += $(QUANTUM_DIR)/process_keycode/process_clicky.c
    SRC += $(QUANTUM_DIR)/audio/audio.c ## common audio code, hardware agnostic
    SRC += $(PLATFORM_PATH)/$(PLATFORM_KEY)/$(DRIVER_DIR)/audio_$(strip $(AUDIO_DRIVER)).c
    SRC += $(QUANTUM_DIR)/audio/voices.c
    SRC += $(QUANTUM_DIR)/audio/luts.c
endif

ifeq ($(strip $(SEQUENCER_ENABLE)), yes)
    OPT_DEFS += -DSEQUENCER_ENABLE
    MUSIC_ENABLE = yes
    SRC += $(QUANTUM_DIR)/sequencer/sequencer.c
    SRC += $(QUANTUM_DIR)/process_keycode/process_sequencer.c
endif

ifeq ($(strip $(MIDI_ENABLE)), yes)
    OPT_DEFS += -DMIDI_ENABLE
    MUSIC_ENABLE = yes
    SRC += $(QUANTUM_DIR)/process_keycode/process_midi.c
endif

MUSIC_ENABLE ?= no
ifeq ($(MUSIC_ENABLE), yes)
    SRC += $(QUANTUM_DIR)/process_keycode/process_music.c
endif

VALID_STENO_PROTOCOL_TYPES := geminipr txbolt all
STENO_PROTOCOL ?= all
ifeq ($(strip $(STENO_ENABLE)), yes)
    ifeq ($(filter $(STENO_PROTOCOL),$(VALID_STENO_PROTOCOL_TYPES)),)
        $(call CATASTROPHIC_ERROR,Invalid STENO_PROTOCOL,STENO_PROTOCOL="$(STENO_PROTOCOL)" is not a valid stenography protocol)
    else
        OPT_DEFS += -DSTENO_ENABLE
        VIRTSER_ENABLE ?= yes

        ifeq ($(strip $(STENO_PROTOCOL)), geminipr)
            OPT_DEFS += -DSTENO_ENABLE_GEMINI
        endif
        ifeq ($(strip $(STENO_PROTOCOL)), txbolt)
            OPT_DEFS += -DSTENO_ENABLE_BOLT
        endif
        ifeq ($(strip $(STENO_PROTOCOL)), all)
            OPT_DEFS += -DSTENO_ENABLE_ALL
            OPT_DEFS += -DSTENO_ENABLE_GEMINI
            OPT_DEFS += -DSTENO_ENABLE_BOLT
        endif

        SRC += $(QUANTUM_DIR)/process_keycode/process_steno.c
    endif
endif

ifeq ($(strip $(VIRTSER_ENABLE)), yes)
    OPT_DEFS += -DVIRTSER_ENABLE
endif

ifeq ($(strip $(MOUSEKEY_ENABLE)), yes)
    OPT_DEFS += -DMOUSEKEY_ENABLE
    MOUSE_ENABLE := yes
    SRC += $(QUANTUM_DIR)/mousekey.c
endif

VALID_POINTING_DEVICE_DRIVER_TYPES := adns5050 adns9800 analog_joystick cirque_pinnacle_i2c cirque_pinnacle_spi pmw3360 pmw3389 pimoroni_trackball custom
ifeq ($(strip $(POINTING_DEVICE_ENABLE)), yes)
    ifeq ($(filter $(POINTING_DEVICE_DRIVER),$(VALID_POINTING_DEVICE_DRIVER_TYPES)),)
        $(call CATASTROPHIC_ERROR,Invalid POINTING_DEVICE_DRIVER,POINTING_DEVICE_DRIVER="$(POINTING_DEVICE_DRIVER)" is not a valid pointing device type)
    else
        OPT_DEFS += -DPOINTING_DEVICE_ENABLE
        MOUSE_ENABLE := yes
        SRC += $(QUANTUM_DIR)/pointing_device.c
        SRC += $(QUANTUM_DIR)/pointing_device_drivers.c
        ifneq ($(strip $(POINTING_DEVICE_DRIVER)), custom)
            SRC += drivers/sensors/$(strip $(POINTING_DEVICE_DRIVER)).c
            OPT_DEFS += -DPOINTING_DEVICE_DRIVER_$(strip $(shell echo $(POINTING_DEVICE_DRIVER) | tr '[:lower:]' '[:upper:]'))
        endif
        OPT_DEFS += -DPOINTING_DEVICE_DRIVER_$(strip $(POINTING_DEVICE_DRIVER))
        ifeq ($(strip $(POINTING_DEVICE_DRIVER)), adns9800)
            OPT_DEFS += -DSTM32_SPI -DHAL_USE_SPI=TRUE
            QUANTUM_LIB_SRC += spi_master.c
        else ifeq ($(strip $(POINTING_DEVICE_DRIVER)), analog_joystick)
            OPT_DEFS += -DSTM32_ADC -DHAL_USE_ADC=TRUE
            LIB_SRC += analog.c
        else ifeq ($(strip $(POINTING_DEVICE_DRIVER)), cirque_pinnacle_i2c)
            OPT_DEFS += -DSTM32_I2C -DHAL_USE_I2C=TRUE
            SRC += drivers/sensors/cirque_pinnacle.c
            QUANTUM_LIB_SRC += i2c_master.c
        else ifeq ($(strip $(POINTING_DEVICE_DRIVER)), cirque_pinnacle_spi)
            OPT_DEFS += -DSTM32_SPI -DHAL_USE_SPI=TRUE
            SRC += drivers/sensors/cirque_pinnacle.c
            QUANTUM_LIB_SRC += spi_master.c
        else ifeq ($(strip $(POINTING_DEVICE_DRIVER)), pimoroni_trackball)
            OPT_DEFS += -DSTM32_SPI -DHAL_USE_I2C=TRUE
            QUANTUM_LIB_SRC += i2c_master.c
        else ifeq ($(strip $(POINTING_DEVICE_DRIVER)), pmw3360)
            OPT_DEFS += -DSTM32_SPI -DHAL_USE_SPI=TRUE
            QUANTUM_LIB_SRC += spi_master.c
        else ifeq ($(strip $(POINTING_DEVICE_DRIVER)), pmw3389)
            OPT_DEFS += -DSTM32_SPI -DHAL_USE_SPI=TRUE
            QUANTUM_LIB_SRC += spi_master.c
        endif
    endif
endif

QUANTUM_PAINTER_ENABLE ?= no
ifeq ($(strip $(QUANTUM_PAINTER_ENABLE)), yes)
    include $(QUANTUM_DIR)/painter/rules.mk
endif

VALID_EEPROM_DRIVER_TYPES := vendor custom transient i2c spi wear_leveling
EEPROM_DRIVER ?= vendor
ifeq ($(filter $(EEPROM_DRIVER),$(VALID_EEPROM_DRIVER_TYPES)),)
  $(call CATASTROPHIC_ERROR,Invalid EEPROM_DRIVER,EEPROM_DRIVER="$(EEPROM_DRIVER)" is not a valid EEPROM driver)
else
  OPT_DEFS += -DEEPROM_ENABLE
  COMMON_VPATH += $(PLATFORM_PATH)/$(PLATFORM_KEY)/$(DRIVER_DIR)/eeprom
  COMMON_VPATH += $(DRIVER_PATH)/eeprom
  COMMON_VPATH += $(PLATFORM_COMMON_DIR)
  ifeq ($(strip $(EEPROM_DRIVER)), custom)
    # Custom EEPROM implementation -- only needs to implement init/erase/read_block/write_block
    OPT_DEFS += -DEEPROM_DRIVER -DEEPROM_CUSTOM
    SRC += eeprom_driver.c
  else ifeq ($(strip $(EEPROM_DRIVER)), wear_leveling)
    # Wear-leveling EEPROM implementation
    OPT_DEFS += -DEEPROM_DRIVER -DEEPROM_WEAR_LEVELING
    SRC += eeprom_driver.c eeprom_wear_leveling.c
  else ifeq ($(strip $(EEPROM_DRIVER)), i2c)
    # External I2C EEPROM implementation
    OPT_DEFS += -DEEPROM_DRIVER -DEEPROM_I2C
    QUANTUM_LIB_SRC += i2c_master.c
    SRC += eeprom_driver.c eeprom_i2c.c
  else ifeq ($(strip $(EEPROM_DRIVER)), spi)
    # External SPI EEPROM implementation
    OPT_DEFS += -DEEPROM_DRIVER -DEEPROM_SPI
    QUANTUM_LIB_SRC += spi_master.c
    SRC += eeprom_driver.c eeprom_spi.c
  else ifeq ($(strip $(EEPROM_DRIVER)), transient)
    # Transient EEPROM implementation -- no data storage but provides runtime area for it
    OPT_DEFS += -DEEPROM_DRIVER -DEEPROM_TRANSIENT
    SRC += eeprom_driver.c eeprom_transient.c
  else ifeq ($(strip $(EEPROM_DRIVER)), vendor)
    # Vendor-implemented EEPROM
    OPT_DEFS += -DEEPROM_VENDOR
    ifeq ($(PLATFORM),AVR)
      # Automatically provided by avr-libc, nothing required
    else ifeq ($(PLATFORM),CHIBIOS)
      ifneq ($(filter STM32F3xx_% STM32F1xx_% %_STM32F401xC %_STM32F401xE %_STM32F405xG %_STM32F411xE %_STM32F072xB %_STM32F042x6 %_GD32VF103xB %_GD32VF103x8, $(MCU_SERIES)_$(MCU_LDSCRIPT)),)
        # Emulated EEPROM
        OPT_DEFS += -DEEPROM_DRIVER -DEEPROM_STM32_FLASH_EMULATED
        COMMON_VPATH += $(PLATFORM_PATH)/$(PLATFORM_KEY)/$(DRIVER_DIR)/flash
        COMMON_VPATH += $(DRIVER_PATH)/flash
        SRC += eeprom_driver.c eeprom_stm32.c flash_stm32.c
      else ifneq ($(filter $(MCU_SERIES),STM32L0xx STM32L1xx),)
        # True EEPROM on STM32L0xx, L1xx
        OPT_DEFS += -DEEPROM_DRIVER -DEEPROM_STM32_L0_L1
        SRC += eeprom_driver.c eeprom_stm32_L0_L1.c
<<<<<<< HEAD
      else ifneq ($(filter $(MCU_SERIES),STM32L4xx),)
        # Emulated EEPROM
        OPT_DEFS += -DEEPROM_DRIVER -DEEPROM_STM32_FLASH_EMULATED
        COMMON_VPATH += $(PLATFORM_PATH)/$(PLATFORM_KEY)/$(DRIVER_DIR)/flash
        COMMON_VPATH += $(DRIVER_PATH)/flash
        SRC += eeprom_driver.c eeprom_stm32_l4.c flash_stm32.c
=======
      else ifneq ($(filter $(MCU_SERIES),RP2040),)
		# Wear-leveling EEPROM implementation, backed by RP2040 flash
		OPT_DEFS += -DEEPROM_DRIVER -DEEPROM_WEAR_LEVELING
		SRC += eeprom_driver.c eeprom_wear_leveling.c
        WEAR_LEVELING_DRIVER = rp2040_flash
>>>>>>> 3f5dc472
      else ifneq ($(filter $(MCU_SERIES),KL2x K20x),)
        # Teensy EEPROM implementations
        OPT_DEFS += -DEEPROM_TEENSY
        SRC += eeprom_teensy.c
      else
        # Fall back to transient, i.e. non-persistent
        OPT_DEFS += -DEEPROM_DRIVER -DEEPROM_TRANSIENT
        SRC += eeprom_driver.c eeprom_transient.c
      endif
    else ifeq ($(PLATFORM),ARM_ATSAM)
      # arm_atsam EEPROM
      OPT_DEFS += -DEEPROM_SAMD
      SRC += eeprom_samd.c
    else ifeq ($(PLATFORM),TEST)
      # Test harness "EEPROM"
      OPT_DEFS += -DEEPROM_TEST_HARNESS
      SRC += eeprom.c
    endif
  endif
endif

VALID_WEAR_LEVELING_DRIVER_TYPES := custom embedded_flash spi_flash rp2040_flash legacy
WEAR_LEVELING_DRIVER ?= none
ifneq ($(strip $(WEAR_LEVELING_DRIVER)),none)
  ifeq ($(filter $(WEAR_LEVELING_DRIVER),$(VALID_WEAR_LEVELING_DRIVER_TYPES)),)
    $(call CATASTROPHIC_ERROR,Invalid WEAR_LEVELING_DRIVER,WEAR_LEVELING_DRIVER="$(WEAR_LEVELING_DRIVER)" is not a valid wear leveling driver)
  else
    FNV_ENABLE := yes
    OPT_DEFS += -DWEAR_LEVELING_ENABLE
    OPT_DEFS += -DWEAR_LEVELING_$(strip $(shell echo $(WEAR_LEVELING_DRIVER) | tr '[:lower:]' '[:upper:]'))
    COMMON_VPATH += $(PLATFORM_PATH)/$(PLATFORM_KEY)/$(DRIVER_DIR)/wear_leveling
    COMMON_VPATH += $(DRIVER_PATH)/wear_leveling
    COMMON_VPATH += $(QUANTUM_DIR)/wear_leveling
    SRC += wear_leveling.c
    ifeq ($(strip $(WEAR_LEVELING_DRIVER)), embedded_flash)
      OPT_DEFS += -DHAL_USE_EFL
      SRC += wear_leveling_efl.c
      POST_CONFIG_H += $(PLATFORM_PATH)/$(PLATFORM_KEY)/$(DRIVER_DIR)/wear_leveling/wear_leveling_efl_config.h
    else ifeq ($(strip $(WEAR_LEVELING_DRIVER)), spi_flash)
      FLASH_DRIVER := spi
      SRC += wear_leveling_flash_spi.c
      POST_CONFIG_H += $(DRIVER_PATH)/wear_leveling/wear_leveling_flash_spi_config.h
    else ifeq ($(strip $(WEAR_LEVELING_DRIVER)), rp2040_flash)
      SRC += wear_leveling_rp2040_flash.c
      POST_CONFIG_H += $(DRIVER_PATH)/wear_leveling/wear_leveling_rp2040_flash_config.h
    else ifeq ($(strip $(WEAR_LEVELING_DRIVER)), legacy)
      COMMON_VPATH += $(PLATFORM_PATH)/$(PLATFORM_KEY)/$(DRIVER_DIR)/flash
      SRC += flash_stm32.c wear_leveling_legacy.c
      POST_CONFIG_H += $(PLATFORM_PATH)/$(PLATFORM_KEY)/$(DRIVER_DIR)/wear_leveling/wear_leveling_legacy_config.h
    endif
  endif
endif

VALID_FLASH_DRIVER_TYPES := spi
FLASH_DRIVER ?= none
ifneq ($(strip $(FLASH_DRIVER)), none)
    ifeq ($(filter $(FLASH_DRIVER),$(VALID_FLASH_DRIVER_TYPES)),)
        $(call CATASTROPHIC_ERROR,Invalid FLASH_DRIVER,FLASH_DRIVER="$(FLASH_DRIVER)" is not a valid flash driver)
    else
        OPT_DEFS += -DFLASH_ENABLE
        ifeq ($(strip $(FLASH_DRIVER)),spi)
            OPT_DEFS += -DFLASH_DRIVER -DFLASH_SPI
            COMMON_VPATH += $(DRIVER_PATH)/flash
            SRC += flash_spi.c
            QUANTUM_LIB_SRC += spi_master.c
        endif
    endif
endif

RGBLIGHT_ENABLE ?= no
VALID_RGBLIGHT_TYPES := WS2812 APA102 custom

ifeq ($(strip $(RGBLIGHT_CUSTOM_DRIVER)), yes)
    RGBLIGHT_DRIVER ?= custom
endif

ifeq ($(strip $(RGBLIGHT_ENABLE)), yes)
    RGBLIGHT_DRIVER ?= WS2812

    ifeq ($(filter $(RGBLIGHT_DRIVER),$(VALID_RGBLIGHT_TYPES)),)
        $(call CATASTROPHIC_ERROR,Invalid RGBLIGHT_DRIVER,RGBLIGHT_DRIVER="$(RGBLIGHT_DRIVER)" is not a valid RGB type)
    else
        COMMON_VPATH += $(QUANTUM_DIR)/rgblight
        POST_CONFIG_H += $(QUANTUM_DIR)/rgblight/rgblight_post_config.h
        OPT_DEFS += -DRGBLIGHT_ENABLE
        SRC += $(QUANTUM_DIR)/color.c
        SRC += $(QUANTUM_DIR)/rgblight/rgblight.c
        CIE1931_CURVE := yes
        RGB_KEYCODES_ENABLE := yes
    endif

    ifeq ($(strip $(RGBLIGHT_DRIVER)), WS2812)
        WS2812_DRIVER_REQUIRED := yes
    endif

    ifeq ($(strip $(RGBLIGHT_DRIVER)), APA102)
        APA102_DRIVER_REQUIRED := yes
    endif

    ifeq ($(strip $(RGBLIGHT_DRIVER)), custom)
        OPT_DEFS += -DRGBLIGHT_CUSTOM_DRIVER
    endif
endif

LED_MATRIX_ENABLE ?= no
VALID_LED_MATRIX_TYPES := IS31FL3731 IS31FL3742A IS31FL3743A IS31FL3745 IS31FL3746A custom
# TODO: IS31FL3733 IS31FL3737 IS31FL3741

ifeq ($(strip $(LED_MATRIX_ENABLE)), yes)
    ifeq ($(filter $(LED_MATRIX_DRIVER),$(VALID_LED_MATRIX_TYPES)),)
        $(call CATASTROPHIC_ERROR,Invalid LED_MATRIX_DRIVER,LED_MATRIX_DRIVER="$(LED_MATRIX_DRIVER)" is not a valid matrix type)
    endif
    OPT_DEFS += -DLED_MATRIX_ENABLE
ifneq (,$(filter $(MCU), atmega16u2 atmega32u2 at90usb162))
    # ATmegaxxU2 does not have hardware MUL instruction - lib8tion must be told to use software multiplication routines
    OPT_DEFS += -DLIB8_ATTINY
endif
    COMMON_VPATH += $(QUANTUM_DIR)/led_matrix
    COMMON_VPATH += $(QUANTUM_DIR)/led_matrix/animations
    COMMON_VPATH += $(QUANTUM_DIR)/led_matrix/animations/runners
    SRC += $(QUANTUM_DIR)/process_keycode/process_backlight.c
    SRC += $(QUANTUM_DIR)/led_matrix/led_matrix.c
    SRC += $(QUANTUM_DIR)/led_matrix/led_matrix_drivers.c
    SRC += $(LIB_PATH)/lib8tion/lib8tion.c
    CIE1931_CURVE := yes

    ifeq ($(strip $(LED_MATRIX_DRIVER)), IS31FL3731)
        OPT_DEFS += -DIS31FL3731 -DSTM32_I2C -DHAL_USE_I2C=TRUE
        COMMON_VPATH += $(DRIVER_PATH)/led/issi
        SRC += is31fl3731-simple.c
        QUANTUM_LIB_SRC += i2c_master.c
    endif

	ifeq ($(strip $(LED_MATRIX_DRIVER)), IS31FL3742A)
        OPT_DEFS += -DIS31FLCOMMON -DIS31FL3742A -DSTM32_I2C -DHAL_USE_I2C=TRUE
        COMMON_VPATH += $(DRIVER_PATH)/led/issi
        SRC += is31flcommon.c
        QUANTUM_LIB_SRC += i2c_master.c
    endif

	ifeq ($(strip $(LED_MATRIX_DRIVER)), IS31FL3743A)
        OPT_DEFS += -DIS31FLCOMMON -DIS31FL3743A -DSTM32_I2C -DHAL_USE_I2C=TRUE
        COMMON_VPATH += $(DRIVER_PATH)/led/issi
        SRC += is31flcommon.c
        QUANTUM_LIB_SRC += i2c_master.c
    endif

	ifeq ($(strip $(LED_MATRIX_DRIVER)), IS31FL3745)
        OPT_DEFS += -DIS31FLCOMMON -DIS31FL3745 -DSTM32_I2C -DHAL_USE_I2C=TRUE
        COMMON_VPATH += $(DRIVER_PATH)/led/issi
        SRC += is31flcommon.c
        QUANTUM_LIB_SRC += i2c_master.c
    endif

	ifeq ($(strip $(LED_MATRIX_DRIVER)), IS31FL3746A)
        OPT_DEFS += -DIS31FLCOMMON -DIS31FL3746A -DSTM32_I2C -DHAL_USE_I2C=TRUE
        COMMON_VPATH += $(DRIVER_PATH)/led/issi
        SRC += is31flcommon.c
        QUANTUM_LIB_SRC += i2c_master.c
    endif

endif

RGB_MATRIX_ENABLE ?= no

VALID_RGB_MATRIX_TYPES := AW20216 IS31FL3731 IS31FL3733 IS31FL3737 IS31FL3741 IS31FL3742A IS31FL3743A IS31FL3745 IS31FL3746A CKLED2001 WS2812 custom
ifeq ($(strip $(RGB_MATRIX_ENABLE)), yes)
    ifeq ($(filter $(RGB_MATRIX_DRIVER),$(VALID_RGB_MATRIX_TYPES)),)
        $(call CATASTROPHIC_ERROR,Invalid RGB_MATRIX_DRIVER,RGB_MATRIX_DRIVER="$(RGB_MATRIX_DRIVER)" is not a valid matrix type)
    endif
    OPT_DEFS += -DRGB_MATRIX_ENABLE
ifneq (,$(filter $(MCU), atmega16u2 atmega32u2 at90usb162))
    # ATmegaxxU2 does not have hardware MUL instruction - lib8tion must be told to use software multiplication routines
    OPT_DEFS += -DLIB8_ATTINY
endif
    COMMON_VPATH += $(QUANTUM_DIR)/rgb_matrix
    COMMON_VPATH += $(QUANTUM_DIR)/rgb_matrix/animations
    COMMON_VPATH += $(QUANTUM_DIR)/rgb_matrix/animations/runners
    SRC += $(QUANTUM_DIR)/color.c
    SRC += $(QUANTUM_DIR)/rgb_matrix/rgb_matrix.c
    SRC += $(QUANTUM_DIR)/rgb_matrix/rgb_matrix_drivers.c
    SRC += $(LIB_PATH)/lib8tion/lib8tion.c
    CIE1931_CURVE := yes
    RGB_KEYCODES_ENABLE := yes

    ifeq ($(strip $(RGB_MATRIX_DRIVER)), AW20216)
        OPT_DEFS += -DAW20216 -DSTM32_SPI -DHAL_USE_SPI=TRUE
        COMMON_VPATH += $(DRIVER_PATH)/led
        SRC += aw20216.c
        QUANTUM_LIB_SRC += spi_master.c
    endif

    ifeq ($(strip $(RGB_MATRIX_DRIVER)), IS31FL3731)
        OPT_DEFS += -DIS31FL3731 -DSTM32_I2C -DHAL_USE_I2C=TRUE
        COMMON_VPATH += $(DRIVER_PATH)/led/issi
        SRC += is31fl3731.c
        QUANTUM_LIB_SRC += i2c_master.c
    endif

    ifeq ($(strip $(RGB_MATRIX_DRIVER)), IS31FL3733)
        OPT_DEFS += -DIS31FL3733 -DSTM32_I2C -DHAL_USE_I2C=TRUE
        COMMON_VPATH += $(DRIVER_PATH)/led/issi
        SRC += is31fl3733.c
        QUANTUM_LIB_SRC += i2c_master.c
    endif

    ifeq ($(strip $(RGB_MATRIX_DRIVER)), IS31FL3737)
        OPT_DEFS += -DIS31FL3737 -DSTM32_I2C -DHAL_USE_I2C=TRUE
        COMMON_VPATH += $(DRIVER_PATH)/led/issi
        SRC += is31fl3737.c
        QUANTUM_LIB_SRC += i2c_master.c
    endif

    ifeq ($(strip $(RGB_MATRIX_DRIVER)), IS31FL3741)
        OPT_DEFS += -DIS31FL3741 -DSTM32_I2C -DHAL_USE_I2C=TRUE
        COMMON_VPATH += $(DRIVER_PATH)/led/issi
        SRC += is31fl3741.c
        QUANTUM_LIB_SRC += i2c_master.c
    endif

	ifeq ($(strip $(RGB_MATRIX_DRIVER)), IS31FL3742A)
        OPT_DEFS += -DIS31FLCOMMON -DIS31FL3742A -DSTM32_I2C -DHAL_USE_I2C=TRUE
        COMMON_VPATH += $(DRIVER_PATH)/led/issi
        SRC += is31flcommon.c
        QUANTUM_LIB_SRC += i2c_master.c
    endif

	ifeq ($(strip $(RGB_MATRIX_DRIVER)), IS31FL3743A)
        OPT_DEFS += -DIS31FLCOMMON -DIS31FL3743A -DSTM32_I2C -DHAL_USE_I2C=TRUE
        COMMON_VPATH += $(DRIVER_PATH)/led/issi
        SRC += is31flcommon.c
        QUANTUM_LIB_SRC += i2c_master.c
    endif

	ifeq ($(strip $(RGB_MATRIX_DRIVER)), IS31FL3745)
        OPT_DEFS += -DIS31FLCOMMON -DIS31FL3745 -DSTM32_I2C -DHAL_USE_I2C=TRUE
        COMMON_VPATH += $(DRIVER_PATH)/led/issi
        SRC += is31flcommon.c
        QUANTUM_LIB_SRC += i2c_master.c
    endif

	ifeq ($(strip $(RGB_MATRIX_DRIVER)), IS31FL3746A)
        OPT_DEFS += -DIS31FLCOMMON -DIS31FL3746A -DSTM32_I2C -DHAL_USE_I2C=TRUE
        COMMON_VPATH += $(DRIVER_PATH)/led/issi
        SRC += is31flcommon.c
        QUANTUM_LIB_SRC += i2c_master.c
    endif

    ifeq ($(strip $(RGB_MATRIX_DRIVER)), CKLED2001)
        OPT_DEFS += -DCKLED2001 -DSTM32_I2C -DHAL_USE_I2C=TRUE
        COMMON_VPATH += $(DRIVER_PATH)/led
        SRC += ckled2001.c
        QUANTUM_LIB_SRC += i2c_master.c
    endif

    ifeq ($(strip $(RGB_MATRIX_DRIVER)), WS2812)
        OPT_DEFS += -DWS2812
        WS2812_DRIVER_REQUIRED := yes
    endif

    ifeq ($(strip $(RGB_MATRIX_DRIVER)), APA102)
        OPT_DEFS += -DAPA102
        APA102_DRIVER_REQUIRED := yes
    endif

    ifeq ($(strip $(RGB_MATRIX_CUSTOM_KB)), yes)
        OPT_DEFS += -DRGB_MATRIX_CUSTOM_KB
    endif

    ifeq ($(strip $(RGB_MATRIX_CUSTOM_USER)), yes)
        OPT_DEFS += -DRGB_MATRIX_CUSTOM_USER
    endif
endif

ifeq ($(strip $(RGB_KEYCODES_ENABLE)), yes)
    SRC += $(QUANTUM_DIR)/process_keycode/process_rgb.c
endif

ifeq ($(strip $(PRINTING_ENABLE)), yes)
    OPT_DEFS += -DPRINTING_ENABLE
    SRC += $(QUANTUM_DIR)/process_keycode/process_printer.c
    QUANTUM_LIB_SRC += uart.c
endif

VARIABLE_TRACE ?= no
ifneq ($(strip $(VARIABLE_TRACE)),no)
    SRC += $(QUANTUM_DIR)/variable_trace.c
    OPT_DEFS += -DNUM_TRACED_VARIABLES=$(strip $(VARIABLE_TRACE))
    ifneq ($(strip $(MAX_VARIABLE_TRACE_SIZE)),)
        OPT_DEFS += -DMAX_VARIABLE_TRACE_SIZE=$(strip $(MAX_VARIABLE_TRACE_SIZE))
    endif
endif

ifeq ($(strip $(SLEEP_LED_ENABLE)), yes)
    SRC += $(PLATFORM_COMMON_DIR)/sleep_led.c
    OPT_DEFS += -DSLEEP_LED_ENABLE

    NO_SUSPEND_POWER_DOWN := yes
endif

VALID_BACKLIGHT_TYPES := pwm timer software custom

BACKLIGHT_ENABLE ?= no
ifeq ($(strip $(CONVERT_TO_PROTON_C)), yes)
    BACKLIGHT_DRIVER ?= software
else
    BACKLIGHT_DRIVER ?= pwm
endif
ifeq ($(strip $(BACKLIGHT_ENABLE)), yes)
    ifeq ($(filter $(BACKLIGHT_DRIVER),$(VALID_BACKLIGHT_TYPES)),)
        $(call CATASTROPHIC_ERROR,Invalid BACKLIGHT_DRIVER,BACKLIGHT_DRIVER="$(BACKLIGHT_DRIVER)" is not a valid backlight type)
    endif

    COMMON_VPATH += $(QUANTUM_DIR)/backlight
    SRC += $(QUANTUM_DIR)/backlight/backlight.c
    SRC += $(QUANTUM_DIR)/process_keycode/process_backlight.c
    OPT_DEFS += -DBACKLIGHT_ENABLE

    ifeq ($(strip $(BACKLIGHT_DRIVER)), custom)
        OPT_DEFS += -DBACKLIGHT_CUSTOM_DRIVER
    else
        SRC += $(QUANTUM_DIR)/backlight/backlight_driver_common.c
        ifeq ($(strip $(BACKLIGHT_DRIVER)), pwm)
            SRC += $(QUANTUM_DIR)/backlight/backlight_$(PLATFORM_KEY).c
        else
            SRC += $(QUANTUM_DIR)/backlight/backlight_$(strip $(BACKLIGHT_DRIVER)).c
        endif
    endif
endif

VALID_WS2812_DRIVER_TYPES := bitbang pwm spi i2c vendor

WS2812_DRIVER ?= bitbang
ifeq ($(strip $(WS2812_DRIVER_REQUIRED)), yes)
    ifeq ($(filter $(WS2812_DRIVER),$(VALID_WS2812_DRIVER_TYPES)),)
        $(call CATASTROPHIC_ERROR,Invalid WS2812_DRIVER,WS2812_DRIVER="$(WS2812_DRIVER)" is not a valid WS2812 driver)
    endif

    OPT_DEFS += -DWS2812_DRIVER_$(strip $(shell echo $(WS2812_DRIVER) | tr '[:lower:]' '[:upper:]'))

    ifeq ($(strip $(WS2812_DRIVER)), bitbang)
        SRC += ws2812.c
    else
        SRC += ws2812_$(strip $(WS2812_DRIVER)).c

        ifeq ($(strip $(PLATFORM)), CHIBIOS)
            ifeq ($(strip $(WS2812_DRIVER)), pwm)
                OPT_DEFS += -DSTM32_DMA_REQUIRED=TRUE
            endif
        endif
    endif

    # add extra deps
    ifeq ($(strip $(WS2812_DRIVER)), i2c)
        QUANTUM_LIB_SRC += i2c_master.c
    endif
endif

ifeq ($(strip $(APA102_DRIVER_REQUIRED)), yes)
    COMMON_VPATH += $(DRIVER_PATH)/led
    SRC += apa102.c
endif

ifeq ($(strip $(CIE1931_CURVE)), yes)
    OPT_DEFS += -DUSE_CIE1931_CURVE
    LED_TABLES := yes
endif

ifeq ($(strip $(LED_TABLES)), yes)
    SRC += $(QUANTUM_DIR)/led_tables.c
endif

ifeq ($(strip $(VIA_ENABLE)), yes)
    DYNAMIC_KEYMAP_ENABLE := yes
    RAW_ENABLE := yes
    BOOTMAGIC_ENABLE := yes
    SRC += $(QUANTUM_DIR)/via.c
    OPT_DEFS += -DVIA_ENABLE
endif

VALID_MAGIC_TYPES := yes
BOOTMAGIC_ENABLE ?= no
ifneq ($(strip $(BOOTMAGIC_ENABLE)), no)
  ifeq ($(filter $(BOOTMAGIC_ENABLE),$(VALID_MAGIC_TYPES)),)
    $(call CATASTROPHIC_ERROR,Invalid BOOTMAGIC_ENABLE,BOOTMAGIC_ENABLE="$(BOOTMAGIC_ENABLE)" is not a valid type of magic)
  endif
  ifneq ($(strip $(BOOTMAGIC_ENABLE)), no)
      OPT_DEFS += -DBOOTMAGIC_LITE
      QUANTUM_SRC += $(QUANTUM_DIR)/bootmagic/bootmagic_lite.c
  endif
endif
COMMON_VPATH += $(QUANTUM_DIR)/bootmagic
QUANTUM_SRC += $(QUANTUM_DIR)/bootmagic/magic.c

VALID_CUSTOM_MATRIX_TYPES:= yes lite no

CUSTOM_MATRIX ?= no

ifneq ($(strip $(CUSTOM_MATRIX)), yes)
    ifeq ($(filter $(CUSTOM_MATRIX),$(VALID_CUSTOM_MATRIX_TYPES)),)
        $(call CATASTROPHIC_ERROR,Invalid CUSTOM_MATRIX,CUSTOM_MATRIX="$(CUSTOM_MATRIX)" is not a valid custom matrix type)
    endif

    # Include common stuff for all non custom matrix users
    QUANTUM_SRC += $(QUANTUM_DIR)/matrix_common.c

    # if 'lite' then skip the actual matrix implementation
    ifneq ($(strip $(CUSTOM_MATRIX)), lite)
        # Include the standard or split matrix code if needed
        QUANTUM_SRC += $(QUANTUM_DIR)/matrix.c
    endif
endif

# Debounce Modules. Set DEBOUNCE_TYPE=custom if including one manually.
DEBOUNCE_TYPE ?= sym_defer_g
ifneq ($(strip $(DEBOUNCE_TYPE)), custom)
    QUANTUM_SRC += $(QUANTUM_DIR)/debounce/$(strip $(DEBOUNCE_TYPE)).c
endif


VALID_SERIAL_DRIVER_TYPES := bitbang usart vendor

SERIAL_DRIVER ?= bitbang
ifeq ($(filter $(SERIAL_DRIVER),$(VALID_SERIAL_DRIVER_TYPES)),)
    $(call CATASTROPHIC_ERROR,Invalid SERIAL_DRIVER,SERIAL_DRIVER="$(SERIAL_DRIVER)" is not a valid SERIAL driver)
endif

ifeq ($(strip $(SPLIT_KEYBOARD)), yes)
    POST_CONFIG_H += $(QUANTUM_DIR)/split_common/post_config.h
    OPT_DEFS += -DSPLIT_KEYBOARD
    CRC_ENABLE := yes

    # Include files used by all split keyboards
    QUANTUM_SRC += $(QUANTUM_DIR)/split_common/split_util.c

    # Determine which (if any) transport files are required
    ifneq ($(strip $(SPLIT_TRANSPORT)), custom)
        QUANTUM_SRC += $(QUANTUM_DIR)/split_common/transport.c \
                       $(QUANTUM_DIR)/split_common/transactions.c

        OPT_DEFS += -DSPLIT_COMMON_TRANSACTIONS

        # Functions added via QUANTUM_LIB_SRC are only included in the final binary if they're called.
        # Unused functions are pruned away, which is why we can add multiple drivers here without bloat.
        ifeq ($(PLATFORM),AVR)
            ifneq ($(NO_I2C),yes)
                QUANTUM_LIB_SRC += i2c_master.c \
                                   i2c_slave.c
            endif
        endif

        OPT_DEFS += -DSERIAL_DRIVER_$(strip $(shell echo $(SERIAL_DRIVER) | tr '[:lower:]' '[:upper:]'))
        ifeq ($(strip $(SERIAL_DRIVER)), bitbang)
            QUANTUM_LIB_SRC += serial.c
        else
            QUANTUM_LIB_SRC += serial_protocol.c
            QUANTUM_LIB_SRC += serial_$(strip $(SERIAL_DRIVER)).c
        endif
    endif
    COMMON_VPATH += $(QUANTUM_PATH)/split_common
endif

ifeq ($(strip $(CRC_ENABLE)), yes)
    OPT_DEFS += -DCRC_ENABLE
    SRC += crc.c
endif

ifeq ($(strip $(FNV_ENABLE)), yes)
    OPT_DEFS += -DFNV_ENABLE
    VPATH += $(LIB_PATH)/fnv
    SRC += qmk_fnv_type_validation.c hash_32a.c hash_64a.c
endif

ifeq ($(strip $(HAPTIC_ENABLE)),yes)
    COMMON_VPATH += $(DRIVER_PATH)/haptic

    ifneq ($(filter DRV2605L, $(HAPTIC_DRIVER)), )
        SRC += DRV2605L.c
        QUANTUM_LIB_SRC += i2c_master.c
        OPT_DEFS += -DDRV2605L
    endif

    ifneq ($(filter SOLENOID, $(HAPTIC_DRIVER)), )
        SRC += solenoid.c
        OPT_DEFS += -DSOLENOID_ENABLE
    endif
endif

ifeq ($(strip $(HD44780_ENABLE)), yes)
    OPT_DEFS += -DHD44780_ENABLE
    COMMON_VPATH += $(DRIVER_PATH)/lcd
    SRC += hd44780.c
endif

VALID_OLED_DRIVER_TYPES := SSD1306 custom
OLED_DRIVER ?= SSD1306
ifeq ($(strip $(OLED_ENABLE)), yes)
    ifeq ($(filter $(OLED_DRIVER),$(VALID_OLED_DRIVER_TYPES)),)
        $(call CATASTROPHIC_ERROR,Invalid OLED_DRIVER,OLED_DRIVER="$(OLED_DRIVER)" is not a valid OLED driver)
    else
        OPT_DEFS += -DOLED_ENABLE
        COMMON_VPATH += $(DRIVER_PATH)/oled

        OPT_DEFS += -DOLED_DRIVER_$(strip $(shell echo $(OLED_DRIVER) | tr '[:lower:]' '[:upper:]'))
        ifeq ($(strip $(OLED_DRIVER)), SSD1306)
            SRC += ssd1306_sh1106.c
            QUANTUM_LIB_SRC += i2c_master.c
        endif
    endif
endif

ifeq ($(strip $(ST7565_ENABLE)), yes)
    OPT_DEFS += -DST7565_ENABLE
    COMMON_VPATH += $(DRIVER_PATH)/oled # For glcdfont.h
    COMMON_VPATH += $(DRIVER_PATH)/lcd
    QUANTUM_LIB_SRC += spi_master.c
    SRC += st7565.c
endif

ifeq ($(strip $(UCIS_ENABLE)), yes)
    OPT_DEFS += -DUCIS_ENABLE
    UNICODE_COMMON := yes
    SRC += $(QUANTUM_DIR)/process_keycode/process_ucis.c
endif

ifeq ($(strip $(UNICODEMAP_ENABLE)), yes)
    OPT_DEFS += -DUNICODEMAP_ENABLE
    UNICODE_COMMON := yes
    SRC += $(QUANTUM_DIR)/process_keycode/process_unicodemap.c
endif

ifeq ($(strip $(UNICODE_ENABLE)), yes)
    OPT_DEFS += -DUNICODE_ENABLE
    UNICODE_COMMON := yes
    SRC += $(QUANTUM_DIR)/process_keycode/process_unicode.c
endif

ifeq ($(strip $(UNICODE_COMMON)), yes)
    OPT_DEFS += -DUNICODE_COMMON_ENABLE
    SRC += $(QUANTUM_DIR)/process_keycode/process_unicode_common.c \
           $(QUANTUM_DIR)/utf8.c
endif

MAGIC_ENABLE ?= yes
ifeq ($(strip $(MAGIC_ENABLE)), yes)
    SRC += $(QUANTUM_DIR)/process_keycode/process_magic.c
    OPT_DEFS += -DMAGIC_KEYCODE_ENABLE
endif

SEND_STRING_ENABLE ?= yes
ifeq ($(strip $(SEND_STRING_ENABLE)), yes)
    OPT_DEFS += -DSEND_STRING_ENABLE
    COMMON_VPATH += $(QUANTUM_DIR)/send_string
    SRC += $(QUANTUM_DIR)/send_string/send_string.c
endif

ifeq ($(strip $(AUTO_SHIFT_ENABLE)), yes)
    SRC += $(QUANTUM_DIR)/process_keycode/process_auto_shift.c
    OPT_DEFS += -DAUTO_SHIFT_ENABLE
    ifeq ($(strip $(AUTO_SHIFT_MODIFIERS)), yes)
        OPT_DEFS += -DAUTO_SHIFT_MODIFIERS
    endif
endif

ifeq ($(strip $(PS2_MOUSE_ENABLE)), yes)
    PS2_ENABLE := yes
    SRC += ps2_mouse.c
    OPT_DEFS += -DPS2_MOUSE_ENABLE
    OPT_DEFS += -DMOUSE_ENABLE
endif

ifeq ($(strip $(PS2_USE_BUSYWAIT)), yes)
    PS2_ENABLE := yes
    SRC += ps2_busywait.c
    SRC += ps2_io.c
    OPT_DEFS += -DPS2_USE_BUSYWAIT
endif

ifeq ($(strip $(PS2_USE_INT)), yes)
    PS2_ENABLE := yes
    SRC += ps2_interrupt.c
    SRC += ps2_io.c
    OPT_DEFS += -DPS2_USE_INT
endif

ifeq ($(strip $(PS2_USE_USART)), yes)
    PS2_ENABLE := yes
    SRC += ps2_usart.c
    SRC += ps2_io.c
    OPT_DEFS += -DPS2_USE_USART
endif

ifeq ($(strip $(PS2_ENABLE)), yes)
    COMMON_VPATH += $(DRIVER_PATH)/ps2
    COMMON_VPATH += $(PLATFORM_PATH)/$(PLATFORM_KEY)/$(DRIVER_DIR)/ps2
    OPT_DEFS += -DPS2_ENABLE
endif

JOYSTICK_ENABLE ?= no
VALID_JOYSTICK_TYPES := analog digital
JOYSTICK_DRIVER ?= analog
ifeq ($(strip $(JOYSTICK_ENABLE)), yes)
    ifeq ($(filter $(JOYSTICK_DRIVER),$(VALID_JOYSTICK_TYPES)),)
        $(call CATASTROPHIC_ERROR,Invalid JOYSTICK_DRIVER,JOYSTICK_DRIVER="$(JOYSTICK_DRIVER)" is not a valid joystick driver)
    endif
    OPT_DEFS += -DJOYSTICK_ENABLE
    SRC += $(QUANTUM_DIR)/process_keycode/process_joystick.c
    SRC += $(QUANTUM_DIR)/joystick.c

    ifeq ($(strip $(JOYSTICK_DRIVER)), analog)
        OPT_DEFS += -DANALOG_JOYSTICK_ENABLE
        SRC += analog.c
    endif
    ifeq ($(strip $(JOYSTICK_DRIVER)), digital)
        OPT_DEFS += -DDIGITAL_JOYSTICK_ENABLE
    endif
endif

USBPD_ENABLE ?= no
VALID_USBPD_DRIVER_TYPES = custom vendor
USBPD_DRIVER ?= vendor
ifeq ($(strip $(USBPD_ENABLE)), yes)
    ifeq ($(filter $(strip $(USBPD_DRIVER)),$(VALID_USBPD_DRIVER_TYPES)),)
        $(call CATASTROPHIC_ERROR,Invalid USBPD_DRIVER,USBPD_DRIVER="$(USBPD_DRIVER)" is not a valid USBPD driver)
    else
        OPT_DEFS += -DUSBPD_ENABLE
        ifeq ($(strip $(USBPD_DRIVER)), vendor)
            # Vendor-specific implementations
            OPT_DEFS += -DUSBPD_VENDOR
            ifeq ($(strip $(MCU_SERIES)), STM32G4xx)
                OPT_DEFS += -DUSBPD_STM32G4
                SRC += usbpd_stm32g4.c
            else
                $(call CATASTROPHIC_ERROR,Invalid USBPD_DRIVER,There is no vendor-provided USBPD driver available)
            endif
        else ifeq ($(strip $(USBPD_DRIVER)), custom)
            OPT_DEFS += -DUSBPD_CUSTOM
            # Board designers can add their own driver to $(SRC)
        endif
    endif
endif

BLUETOOTH_ENABLE ?= no
VALID_BLUETOOTH_DRIVER_TYPES := BluefruitLE RN42 custom
ifeq ($(strip $(BLUETOOTH_ENABLE)), yes)
    ifeq ($(filter $(strip $(BLUETOOTH_DRIVER)),$(VALID_BLUETOOTH_DRIVER_TYPES)),)
        $(call CATASTROPHIC_ERROR,Invalid BLUETOOTH_DRIVER,BLUETOOTH_DRIVER="$(BLUETOOTH_DRIVER)" is not a valid Bluetooth driver type)
    endif
    OPT_DEFS += -DBLUETOOTH_ENABLE
    NO_USB_STARTUP_CHECK := yes
    COMMON_VPATH += $(DRIVER_PATH)/bluetooth
    SRC += outputselect.c

    ifeq ($(strip $(BLUETOOTH_DRIVER)), BluefruitLE)
        OPT_DEFS += -DBLUETOOTH_BLUEFRUIT_LE
        SRC += analog.c
        SRC += $(DRIVER_PATH)/bluetooth/bluefruit_le.cpp
        QUANTUM_LIB_SRC += spi_master.c
    endif

    ifeq ($(strip $(BLUETOOTH_DRIVER)), RN42)
        OPT_DEFS += -DBLUETOOTH_RN42
        SRC += $(DRIVER_PATH)/bluetooth/rn42.c
        QUANTUM_LIB_SRC += uart.c
    endif
endif<|MERGE_RESOLUTION|>--- conflicted
+++ resolved
@@ -219,20 +219,11 @@
         # True EEPROM on STM32L0xx, L1xx
         OPT_DEFS += -DEEPROM_DRIVER -DEEPROM_STM32_L0_L1
         SRC += eeprom_driver.c eeprom_stm32_L0_L1.c
-<<<<<<< HEAD
-      else ifneq ($(filter $(MCU_SERIES),STM32L4xx),)
-        # Emulated EEPROM
-        OPT_DEFS += -DEEPROM_DRIVER -DEEPROM_STM32_FLASH_EMULATED
-        COMMON_VPATH += $(PLATFORM_PATH)/$(PLATFORM_KEY)/$(DRIVER_DIR)/flash
-        COMMON_VPATH += $(DRIVER_PATH)/flash
-        SRC += eeprom_driver.c eeprom_stm32_l4.c flash_stm32.c
-=======
       else ifneq ($(filter $(MCU_SERIES),RP2040),)
 		# Wear-leveling EEPROM implementation, backed by RP2040 flash
 		OPT_DEFS += -DEEPROM_DRIVER -DEEPROM_WEAR_LEVELING
 		SRC += eeprom_driver.c eeprom_wear_leveling.c
         WEAR_LEVELING_DRIVER = rp2040_flash
->>>>>>> 3f5dc472
       else ifneq ($(filter $(MCU_SERIES),KL2x K20x),)
         # Teensy EEPROM implementations
         OPT_DEFS += -DEEPROM_TEENSY
