/* Copyright 2019 Jason Williams (Wilba)
 *
 * This program is free software: you can redistribute it and/or modify
 * it under the terms of the GNU General Public License as published by
 * the Free Software Foundation, either version 2 of the License, or
 * (at your option) any later version.
 *
 * This program is distributed in the hope that it will be useful,
 * but WITHOUT ANY WARRANTY; without even the implied warranty of
 * MERCHANTABILITY or FITNESS FOR A PARTICULAR PURPOSE.  See the
 * GNU General Public License for more details.
 *
 * You should have received a copy of the GNU General Public License
 * along with this program.  If not, see <http://www.gnu.org/licenses/>.
 */

#ifndef RAW_ENABLE
#    error "RAW_ENABLE is not enabled"
#endif

#ifndef DYNAMIC_KEYMAP_ENABLE
#    error "DYNAMIC_KEYMAP_ENABLE is not enabled"
#endif

// If VIA_CUSTOM_LIGHTING_ENABLE is not defined, then VIA_QMK_BACKLIGHT_ENABLE is set
// if BACKLIGHT_ENABLE is set, so handling of QMK Backlight values happens here by default.
// if VIA_CUSTOM_LIGHTING_ENABLE is defined, then VIA_QMK_BACKLIGHT_ENABLE must be explicitly
// set in keyboard-level config.h, so handling of QMK Backlight values happens here
#if defined(BACKLIGHT_ENABLE) && !defined(VIA_CUSTOM_LIGHTING_ENABLE)
#    define VIA_QMK_BACKLIGHT_ENABLE
#endif

// If VIA_CUSTOM_LIGHTING_ENABLE is not defined, then VIA_QMK_RGBLIGHT_ENABLE is set
// if RGBLIGHT_ENABLE is set, so handling of QMK RGBLIGHT values happens here by default.
// If VIA_CUSTOM_LIGHTING_ENABLE is defined, then VIA_QMK_RGBLIGHT_ENABLE must be explicitly
// set in keyboard-level config.h, so handling of QMK RGBLIGHT values happens here
#if defined(RGBLIGHT_ENABLE) && !defined(VIA_CUSTOM_LIGHTING_ENABLE)
#    define VIA_QMK_RGBLIGHT_ENABLE
#endif

#if defined(RGB_MATRIX_ENABLE) && !defined(VIA_QMK_RGBLIGHT_ENABLE) && !defined(VIA_CUSTOM_LIGHTING_ENABLE)
#    define VIA_QMK_RGB_MATRIX_ENABLE
#endif

#include "quantum.h"

#include "via.h"

#include "raw_hid.h"
#include "dynamic_keymap.h"
#include "eeprom.h"
#include "version.h" // for QMK_BUILDDATE used in EEPROM magic
#include "via_ensure_keycode.h"

// Forward declare some helpers.
#if defined(VIA_QMK_BACKLIGHT_ENABLE)
void via_qmk_backlight_set_value(uint8_t *data);
void via_qmk_backlight_get_value(uint8_t *data);
#endif

#if defined(VIA_QMK_RGBLIGHT_ENABLE)
void via_qmk_rgblight_set_value(uint8_t *data);
void via_qmk_rgblight_get_value(uint8_t *data);
#endif

#if defined(VIA_QMK_RGB_MATRIX_ENABLE)
#    include <lib/lib8tion/lib8tion.h>
void via_qmk_rgb_matrix_set_value(uint8_t *data);
void via_qmk_rgb_matrix_get_value(uint8_t *data);
void eeconfig_update_rgb_matrix(void);
#endif

// Can be called in an overriding via_init_kb() to test if keyboard level code usage of
// EEPROM is invalid and use/save defaults.
bool via_eeprom_is_valid(void) {
    char *  p      = QMK_BUILDDATE; // e.g. "2019-11-05-11:29:54"
    uint8_t magic0 = ((p[2] & 0x0F) << 4) | (p[3] & 0x0F);
    uint8_t magic1 = ((p[5] & 0x0F) << 4) | (p[6] & 0x0F);
    uint8_t magic2 = ((p[8] & 0x0F) << 4) | (p[9] & 0x0F);

    return (eeprom_read_byte((void *)VIA_EEPROM_MAGIC_ADDR + 0) == magic0 && eeprom_read_byte((void *)VIA_EEPROM_MAGIC_ADDR + 1) == magic1 && eeprom_read_byte((void *)VIA_EEPROM_MAGIC_ADDR + 2) == magic2);
}

// Sets VIA/keyboard level usage of EEPROM to valid/invalid
// Keyboard level code (eg. via_init_kb()) should not call this
void via_eeprom_set_valid(bool valid) {
    char *  p      = QMK_BUILDDATE; // e.g. "2019-11-05-11:29:54"
    uint8_t magic0 = ((p[2] & 0x0F) << 4) | (p[3] & 0x0F);
    uint8_t magic1 = ((p[5] & 0x0F) << 4) | (p[6] & 0x0F);
    uint8_t magic2 = ((p[8] & 0x0F) << 4) | (p[9] & 0x0F);

    eeprom_update_byte((void *)VIA_EEPROM_MAGIC_ADDR + 0, valid ? magic0 : 0xFF);
    eeprom_update_byte((void *)VIA_EEPROM_MAGIC_ADDR + 1, valid ? magic1 : 0xFF);
    eeprom_update_byte((void *)VIA_EEPROM_MAGIC_ADDR + 2, valid ? magic2 : 0xFF);
}

// Override this at the keyboard code level to check
// VIA's EEPROM valid state and reset to defaults as needed.
// Used by keyboards that store their own state in EEPROM,
// for backlight, rotary encoders, etc.
// The override should not set via_eeprom_set_valid(true) as
// the caller also needs to check the valid state.
__attribute__((weak)) void via_init_kb(void) {}

// Called by QMK core to initialize dynamic keymaps etc.
void via_init(void) {
    // Let keyboard level test EEPROM valid state,
    // but not set it valid, it is done here.
    via_init_kb();
    via_set_layout_options_kb(via_get_layout_options());

    // If the EEPROM has the magic, the data is good.
    // OK to load from EEPROM.
    if (!via_eeprom_is_valid()) {
        eeconfig_init_via();
    }
}

void eeconfig_init_via(void) {
    // set the magic number to false, in case this gets interrupted
    via_eeprom_set_valid(false);
    // This resets the layout options
    via_set_layout_options(VIA_EEPROM_LAYOUT_OPTIONS_DEFAULT);
    // This resets the keymaps in EEPROM to what is in flash.
    dynamic_keymap_reset();
    // This resets the macros in EEPROM to nothing.
    dynamic_keymap_macro_reset();
    // Save the magic number last, in case saving was interrupted
    via_eeprom_set_valid(true);
}

// This is generalized so the layout options EEPROM usage can be
// variable, between 1 and 4 bytes.
uint32_t via_get_layout_options(void) {
    uint32_t value = 0;
    // Start at the most significant byte
    void *source = (void *)(VIA_EEPROM_LAYOUT_OPTIONS_ADDR);
    for (uint8_t i = 0; i < VIA_EEPROM_LAYOUT_OPTIONS_SIZE; i++) {
        value = value << 8;
        value |= eeprom_read_byte(source);
        source++;
    }
    return value;
}

__attribute__((weak)) void via_set_layout_options_kb(uint32_t value) {}

void via_set_layout_options(uint32_t value) {
    via_set_layout_options_kb(value);
    // Start at the least significant byte
    void *target = (void *)(VIA_EEPROM_LAYOUT_OPTIONS_ADDR + VIA_EEPROM_LAYOUT_OPTIONS_SIZE - 1);
    for (uint8_t i = 0; i < VIA_EEPROM_LAYOUT_OPTIONS_SIZE; i++) {
        eeprom_update_byte(target, value & 0xFF);
        value = value >> 8;
        target--;
    }
}

// Called by QMK core to process VIA-specific keycodes.
bool process_record_via(uint16_t keycode, keyrecord_t *record) {
    // Handle macros
    if (record->event.pressed) {
        if (keycode >= MACRO00 && keycode <= MACRO15) {
            uint8_t id = keycode - MACRO00;
            dynamic_keymap_macro_send(id);
            return false;
        }
    }

    // TODO: ideally this would be generalized and refactored into
    // QMK core as advanced keycodes, until then, the simple case
    // can be available here to keyboards using VIA
    switch (keycode) {
        case FN_MO13:
            if (record->event.pressed) {
                layer_on(1);
                update_tri_layer(1, 2, 3);
            } else {
                layer_off(1);
                update_tri_layer(1, 2, 3);
            }
            return false;
            break;
        case FN_MO23:
            if (record->event.pressed) {
                layer_on(2);
                update_tri_layer(1, 2, 3);
            } else {
                layer_off(2);
                update_tri_layer(1, 2, 3);
            }
            return false;
            break;
    }
    return true;
}

// Keyboard level code can override this to handle custom messages from VIA.
// See raw_hid_receive() implementation.
// DO NOT call raw_hid_send() in the override function.
__attribute__((weak)) void raw_hid_receive_kb(uint8_t *data, uint8_t length) {
    uint8_t *command_id = &(data[0]);
    *command_id         = id_unhandled;
}

// VIA handles received HID messages first, and will route to
// raw_hid_receive_kb() for command IDs that are not handled here.
// This gives the keyboard code level the ability to handle the command
// specifically.
//
// raw_hid_send() is called at the end, with the same buffer, which was
// possibly modified with returned values.
void raw_hid_receive(uint8_t *data, uint8_t length) {
    uint8_t *command_id   = &(data[0]);
    uint8_t *command_data = &(data[1]);
    switch (*command_id) {
        case id_get_protocol_version: {
            command_data[0] = VIA_PROTOCOL_VERSION >> 8;
            command_data[1] = VIA_PROTOCOL_VERSION & 0xFF;
            break;
        }
        case id_get_keyboard_value: {
            switch (command_data[0]) {
                case id_uptime: {
                    uint32_t value  = timer_read32();
                    command_data[1] = (value >> 24) & 0xFF;
                    command_data[2] = (value >> 16) & 0xFF;
                    command_data[3] = (value >> 8) & 0xFF;
                    command_data[4] = value & 0xFF;
                    break;
                }
                case id_layout_options: {
                    uint32_t value  = via_get_layout_options();
                    command_data[1] = (value >> 24) & 0xFF;
                    command_data[2] = (value >> 16) & 0xFF;
                    command_data[3] = (value >> 8) & 0xFF;
                    command_data[4] = value & 0xFF;
                    break;
                }
                case id_switch_matrix_state: {
#if ((MATRIX_COLS / 8 + 1) * MATRIX_ROWS <= 28)
                    uint8_t i = 1;
                    for (uint8_t row = 0; row < MATRIX_ROWS; row++) {
                        matrix_row_t value = matrix_get_row(row);
#    if (MATRIX_COLS > 24)
                        command_data[i++] = (value >> 24) & 0xFF;
#    endif
#    if (MATRIX_COLS > 16)
                        command_data[i++] = (value >> 16) & 0xFF;
#    endif
#    if (MATRIX_COLS > 8)
                        command_data[i++] = (value >> 8) & 0xFF;
#    endif
                        command_data[i++] = value & 0xFF;
                    }
#endif
                    break;
                }
                default: {
                    raw_hid_receive_kb(data, length);
                    break;
                }
            }
            break;
        }
        case id_set_keyboard_value: {
            switch (command_data[0]) {
                case id_layout_options: {
                    uint32_t value = ((uint32_t)command_data[1] << 24) | ((uint32_t)command_data[2] << 16) | ((uint32_t)command_data[3] << 8) | (uint32_t)command_data[4];
                    via_set_layout_options(value);
                    break;
                }
                default: {
                    raw_hid_receive_kb(data, length);
                    break;
                }
            }
            break;
        }
        case id_dynamic_keymap_get_keycode: {
            uint16_t keycode = dynamic_keymap_get_keycode(command_data[0], command_data[1], command_data[2]);
            command_data[3]  = keycode >> 8;
            command_data[4]  = keycode & 0xFF;
            break;
        }
        case id_dynamic_keymap_set_keycode: {
            dynamic_keymap_set_keycode(command_data[0], command_data[1], command_data[2], (command_data[3] << 8) | command_data[4]);
            break;
        }
        case id_dynamic_keymap_reset: {
            dynamic_keymap_reset();
            break;
        }
        case id_lighting_set_value: {
#if defined(VIA_QMK_BACKLIGHT_ENABLE)
            via_qmk_backlight_set_value(command_data);
#endif
#if defined(VIA_QMK_RGBLIGHT_ENABLE)
            via_qmk_rgblight_set_value(command_data);
#endif
#if defined(VIA_QMK_RGB_MATRIX_ENABLE)
            via_qmk_rgb_matrix_set_value(command_data);
#endif
#if defined(VIA_CUSTOM_LIGHTING_ENABLE)
            raw_hid_receive_kb(data, length);
#endif
#if !defined(VIA_QMK_BACKLIGHT_ENABLE) && !defined(VIA_QMK_RGBLIGHT_ENABLE) && !defined(VIA_CUSTOM_LIGHTING_ENABLE) && !defined(VIA_QMK_RGB_MATRIX_ENABLE)
            // Return the unhandled state
            *command_id = id_unhandled;
#endif
            break;
        }
        case id_lighting_get_value: {
#if defined(VIA_QMK_BACKLIGHT_ENABLE)
            via_qmk_backlight_get_value(command_data);
#endif
#if defined(VIA_QMK_RGBLIGHT_ENABLE)
            via_qmk_rgblight_get_value(command_data);
#endif
#if defined(VIA_QMK_RGB_MATRIX_ENABLE)
            via_qmk_rgb_matrix_get_value(command_data);
#endif
#if defined(VIA_CUSTOM_LIGHTING_ENABLE)
            raw_hid_receive_kb(data, length);
#endif
#if !defined(VIA_QMK_BACKLIGHT_ENABLE) && !defined(VIA_QMK_RGBLIGHT_ENABLE) && !defined(VIA_CUSTOM_LIGHTING_ENABLE) && !defined(VIA_QMK_RGB_MATRIX_ENABLE)
            // Return the unhandled state
            *command_id = id_unhandled;
#endif
            break;
        }
        case id_lighting_save: {
#if defined(VIA_QMK_BACKLIGHT_ENABLE)
            eeconfig_update_backlight_current();
#endif
#if defined(VIA_QMK_RGBLIGHT_ENABLE)
            eeconfig_update_rgblight_current();
#endif
#if defined(VIA_QMK_RGB_MATRIX_ENABLE)
            eeconfig_update_rgb_matrix();
#endif
#if defined(VIA_CUSTOM_LIGHTING_ENABLE)
            raw_hid_receive_kb(data, length);
#endif
#if !defined(VIA_QMK_BACKLIGHT_ENABLE) && !defined(VIA_QMK_RGBLIGHT_ENABLE) && !defined(VIA_CUSTOM_LIGHTING_ENABLE) && !defined(VIA_QMK_RGB_MATRIX_ENABLE)
            // Return the unhandled state
            *command_id = id_unhandled;
#endif
            break;
        }
#ifdef VIA_EEPROM_ALLOW_RESET
        case id_eeprom_reset: {
            via_eeprom_set_valid(false);
            eeconfig_init_via();
            break;
        }
#endif
        case id_dynamic_keymap_macro_get_count: {
            command_data[0] = dynamic_keymap_macro_get_count();
            break;
        }
        case id_dynamic_keymap_macro_get_buffer_size: {
            uint16_t size   = dynamic_keymap_macro_get_buffer_size();
            command_data[0] = size >> 8;
            command_data[1] = size & 0xFF;
            break;
        }
        case id_dynamic_keymap_macro_get_buffer: {
            uint16_t offset = (command_data[0] << 8) | command_data[1];
            uint16_t size   = command_data[2]; // size <= 28
            dynamic_keymap_macro_get_buffer(offset, size, &command_data[3]);
            break;
        }
        case id_dynamic_keymap_macro_set_buffer: {
            uint16_t offset = (command_data[0] << 8) | command_data[1];
            uint16_t size   = command_data[2]; // size <= 28
            dynamic_keymap_macro_set_buffer(offset, size, &command_data[3]);
            break;
        }
        case id_dynamic_keymap_macro_reset: {
            dynamic_keymap_macro_reset();
            break;
        }
        case id_dynamic_keymap_get_layer_count: {
            command_data[0] = dynamic_keymap_get_layer_count();
            break;
        }
        case id_dynamic_keymap_get_buffer: {
            uint16_t offset = (command_data[0] << 8) | command_data[1];
            uint16_t size   = command_data[2]; // size <= 28
            dynamic_keymap_get_buffer(offset, size, &command_data[3]);
            break;
        }
        case id_dynamic_keymap_set_buffer: {
            uint16_t offset = (command_data[0] << 8) | command_data[1];
            uint16_t size   = command_data[2]; // size <= 28
            dynamic_keymap_set_buffer(offset, size, &command_data[3]);
            break;
        }
<<<<<<< HEAD
#ifdef RAW_HID_CMD
        case RAW_HID_CMD: {
            raw_hid_receive_kb(data, length);
            return;
=======
#ifdef ENCODER_MAP_ENABLE
        case id_dynamic_keymap_get_encoder: {
            uint16_t keycode = dynamic_keymap_get_encoder(command_data[0], command_data[1], command_data[2] != 0);
            command_data[3]  = keycode >> 8;
            command_data[4]  = keycode & 0xFF;
            break;
        }
        case id_dynamic_keymap_set_encoder: {
            dynamic_keymap_set_encoder(command_data[0], command_data[1], command_data[2] != 0, (command_data[3] << 8) | command_data[4]);
            break;
>>>>>>> a7d0e01e
        }
#endif
        default: {
            // The command ID is not known
            // Return the unhandled state
            *command_id = id_unhandled;
            break;
        }
    }

    // Return the same buffer, optionally with values changed
    // (i.e. returning state to the host, or the unhandled state).
    raw_hid_send(data, length);
}

#if defined(VIA_QMK_BACKLIGHT_ENABLE)

#    if BACKLIGHT_LEVELS == 0
#        error BACKLIGHT_LEVELS == 0
#    endif

void via_qmk_backlight_get_value(uint8_t *data) {
    uint8_t *value_id   = &(data[0]);
    uint8_t *value_data = &(data[1]);
    switch (*value_id) {
        case id_qmk_backlight_brightness: {
            // level / BACKLIGHT_LEVELS * 255
            value_data[0] = ((uint16_t)get_backlight_level() * UINT8_MAX) / BACKLIGHT_LEVELS;
            break;
        }
        case id_qmk_backlight_effect: {
#    ifdef BACKLIGHT_BREATHING
            value_data[0] = is_backlight_breathing() ? 1 : 0;
#    else
            value_data[0] = 0;
#    endif
            break;
        }
    }
}

void via_qmk_backlight_set_value(uint8_t *data) {
    uint8_t *value_id   = &(data[0]);
    uint8_t *value_data = &(data[1]);
    switch (*value_id) {
        case id_qmk_backlight_brightness: {
            // level / 255 * BACKLIGHT_LEVELS
            backlight_level_noeeprom(((uint16_t)value_data[0] * BACKLIGHT_LEVELS) / UINT8_MAX);
            break;
        }
        case id_qmk_backlight_effect: {
#    ifdef BACKLIGHT_BREATHING
            if (value_data[0] == 0) {
                backlight_disable_breathing();
            } else {
                backlight_enable_breathing();
            }
#    endif
            break;
        }
    }
}

#endif // #if defined(VIA_QMK_BACKLIGHT_ENABLE)

#if defined(VIA_QMK_RGBLIGHT_ENABLE)
#    ifndef RGBLIGHT_LIMIT_VAL
#        define RGBLIGHT_LIMIT_VAL 255
#    endif

void via_qmk_rgblight_get_value(uint8_t *data) {
    uint8_t *value_id   = &(data[0]);
    uint8_t *value_data = &(data[1]);
    switch (*value_id) {
        case id_qmk_rgblight_brightness: {
            value_data[0] = ((uint16_t)rgblight_get_val() * UINT8_MAX) / RGBLIGHT_LIMIT_VAL;
            break;
        }
        case id_qmk_rgblight_effect: {
            value_data[0] = rgblight_get_mode();
            break;
        }
        case id_qmk_rgblight_effect_speed: {
            value_data[0] = rgblight_get_speed();
            break;
        }
        case id_qmk_rgblight_color: {
            value_data[0] = rgblight_get_hue();
            value_data[1] = rgblight_get_sat();
            break;
        }
    }
}

void via_qmk_rgblight_set_value(uint8_t *data) {
    uint8_t *value_id   = &(data[0]);
    uint8_t *value_data = &(data[1]);
    switch (*value_id) {
        case id_qmk_rgblight_brightness: {
            rgblight_sethsv_noeeprom(rgblight_get_hue(), rgblight_get_sat(), ((uint16_t)value_data[0] * RGBLIGHT_LIMIT_VAL) / UINT8_MAX);
            break;
        }
        case id_qmk_rgblight_effect: {
            rgblight_mode_noeeprom(value_data[0]);
            if (value_data[0] == 0) {
                rgblight_disable_noeeprom();
            } else {
                rgblight_enable_noeeprom();
            }
            break;
        }
        case id_qmk_rgblight_effect_speed: {
            rgblight_set_speed_noeeprom(value_data[0]);
            break;
        }
        case id_qmk_rgblight_color: {
            rgblight_sethsv_noeeprom(value_data[0], value_data[1], rgblight_get_val());
            break;
        }
    }
}

#endif // #if defined(VIA_QMK_RGBLIGHT_ENABLE)

#if defined(VIA_QMK_RGB_MATRIX_ENABLE)

#    if !defined(RGB_MATRIX_MAXIMUM_BRIGHTNESS) || RGB_MATRIX_MAXIMUM_BRIGHTNESS > UINT8_MAX
#        undef RGB_MATRIX_MAXIMUM_BRIGHTNESS
#        define RGB_MATRIX_MAXIMUM_BRIGHTNESS UINT8_MAX
#    endif

// VIA supports only 4 discrete values for effect speed; map these to some
// useful speed values for RGB Matrix.
enum speed_values {
    RGBLIGHT_SPEED_0 = UINT8_MAX / 16, // not 0 to avoid really slow effects
    RGBLIGHT_SPEED_1 = UINT8_MAX / 4,
    RGBLIGHT_SPEED_2 = UINT8_MAX / 2,     // matches the default value
    RGBLIGHT_SPEED_3 = UINT8_MAX / 4 * 3, // UINT8_MAX is really fast
};

static uint8_t speed_from_rgblight(uint8_t rgblight_speed) {
    switch (rgblight_speed) {
        case 0:
            return RGBLIGHT_SPEED_0;
        case 1:
            return RGBLIGHT_SPEED_1;
        case 2:
        default:
            return RGBLIGHT_SPEED_2;
        case 3:
            return RGBLIGHT_SPEED_3;
    }
}

static uint8_t speed_to_rgblight(uint8_t rgb_matrix_speed) {
    if (rgb_matrix_speed < ((RGBLIGHT_SPEED_0 + RGBLIGHT_SPEED_1) / 2)) {
        return 0;
    } else if (rgb_matrix_speed < ((RGBLIGHT_SPEED_1 + RGBLIGHT_SPEED_2) / 2)) {
        return 1;
    } else if (rgb_matrix_speed < ((RGBLIGHT_SPEED_2 + RGBLIGHT_SPEED_3) / 2)) {
        return 2;
    } else {
        return 3;
    }
}

void via_qmk_rgb_matrix_get_value(uint8_t *data) {
    uint8_t *value_id   = &(data[0]);
    uint8_t *value_data = &(data[1]);
    switch (*value_id) {
        case id_qmk_rgblight_brightness:
            value_data[0] = ((uint16_t)rgb_matrix_get_val() * UINT8_MAX) / RGB_MATRIX_MAXIMUM_BRIGHTNESS;
            break;
        case id_qmk_rgblight_effect:
            value_data[0] = rgb_matrix_get_mode();
            break;
        case id_qmk_rgblight_effect_speed:
            value_data[0] = speed_to_rgblight(rgb_matrix_get_speed());
            break;
        case id_qmk_rgblight_color:
            value_data[0] = rgb_matrix_get_hue();
            value_data[1] = rgb_matrix_get_sat();
            break;
    }
}

void via_qmk_rgb_matrix_set_value(uint8_t *data) {
    uint8_t *value_id   = &(data[0]);
    uint8_t *value_data = &(data[1]);
    switch (*value_id) {
        case id_qmk_rgblight_brightness:
            rgb_matrix_sethsv_noeeprom(rgb_matrix_get_hue(), rgb_matrix_get_sat(), scale8(value_data[0], RGB_MATRIX_MAXIMUM_BRIGHTNESS));
            break;
        case id_qmk_rgblight_effect:
            rgb_matrix_mode_noeeprom(value_data[0]);
            if (value_data[0] == 0) {
                rgb_matrix_disable_noeeprom();
            } else {
                rgb_matrix_enable_noeeprom();
            }
            break;
        case id_qmk_rgblight_effect_speed:
            rgb_matrix_set_speed_noeeprom(speed_from_rgblight(value_data[0]));
            break;
        case id_qmk_rgblight_color:
            rgb_matrix_sethsv_noeeprom(value_data[0], value_data[1], rgb_matrix_get_val());
            break;
    }
}

#endif // #if defined(VIA_QMK_RGB_MATRIX_ENABLE)<|MERGE_RESOLUTION|>--- conflicted
+++ resolved
@@ -397,12 +397,12 @@
             dynamic_keymap_set_buffer(offset, size, &command_data[3]);
             break;
         }
-<<<<<<< HEAD
 #ifdef RAW_HID_CMD
         case RAW_HID_CMD: {
             raw_hid_receive_kb(data, length);
             return;
-=======
+        }
+#endif
 #ifdef ENCODER_MAP_ENABLE
         case id_dynamic_keymap_get_encoder: {
             uint16_t keycode = dynamic_keymap_get_encoder(command_data[0], command_data[1], command_data[2] != 0);
@@ -413,7 +413,6 @@
         case id_dynamic_keymap_set_encoder: {
             dynamic_keymap_set_encoder(command_data[0], command_data[1], command_data[2] != 0, (command_data[3] << 8) | command_data[4]);
             break;
->>>>>>> a7d0e01e
         }
 #endif
         default: {
