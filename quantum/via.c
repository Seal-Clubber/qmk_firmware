/* Copyright 2019 Jason Williams (Wilba)
 *
 * This program is free software: you can redistribute it and/or modify
 * it under the terms of the GNU General Public License as published by
 * the Free Software Foundation, either version 2 of the License, or
 * (at your option) any later version.
 *
 * This program is distributed in the hope that it will be useful,
 * but WITHOUT ANY WARRANTY; without even the implied warranty of
 * MERCHANTABILITY or FITNESS FOR A PARTICULAR PURPOSE.  See the
 * GNU General Public License for more details.
 *
 * You should have received a copy of the GNU General Public License
 * along with this program.  If not, see <http://www.gnu.org/licenses/>.
 */

#ifndef RAW_ENABLE
#    error "RAW_ENABLE is not enabled"
#endif

#ifndef DYNAMIC_KEYMAP_ENABLE
#    error "DYNAMIC_KEYMAP_ENABLE is not enabled"
#endif

#include "quantum.h"

#include "via.h"

#include "raw_hid.h"
#include "dynamic_keymap.h"
#include "eeprom.h"
#include "version.h" // for QMK_BUILDDATE used in EEPROM magic

#if defined(RGB_MATRIX_ENABLE)
#    include <lib/lib8tion/lib8tion.h>
#endif

// Can be called in an overriding via_init_kb() to test if keyboard level code usage of
// EEPROM is invalid and use/save defaults.
bool via_eeprom_is_valid(void) {
    char *  p      = QMK_BUILDDATE; // e.g. "2019-11-05-11:29:54"
    uint8_t magic0 = ((p[2] & 0x0F) << 4) | (p[3] & 0x0F);
    uint8_t magic1 = ((p[5] & 0x0F) << 4) | (p[6] & 0x0F);
    uint8_t magic2 = ((p[8] & 0x0F) << 4) | (p[9] & 0x0F);

    return (eeprom_read_byte((void *)VIA_EEPROM_MAGIC_ADDR + 0) == magic0 && eeprom_read_byte((void *)VIA_EEPROM_MAGIC_ADDR + 1) == magic1 && eeprom_read_byte((void *)VIA_EEPROM_MAGIC_ADDR + 2) == magic2);
}

// Sets VIA/keyboard level usage of EEPROM to valid/invalid
// Keyboard level code (eg. via_init_kb()) should not call this
void via_eeprom_set_valid(bool valid) {
    char *  p      = QMK_BUILDDATE; // e.g. "2019-11-05-11:29:54"
    uint8_t magic0 = ((p[2] & 0x0F) << 4) | (p[3] & 0x0F);
    uint8_t magic1 = ((p[5] & 0x0F) << 4) | (p[6] & 0x0F);
    uint8_t magic2 = ((p[8] & 0x0F) << 4) | (p[9] & 0x0F);

    eeprom_update_byte((void *)VIA_EEPROM_MAGIC_ADDR + 0, valid ? magic0 : 0xFF);
    eeprom_update_byte((void *)VIA_EEPROM_MAGIC_ADDR + 1, valid ? magic1 : 0xFF);
    eeprom_update_byte((void *)VIA_EEPROM_MAGIC_ADDR + 2, valid ? magic2 : 0xFF);
}

// Override this at the keyboard code level to check
// VIA's EEPROM valid state and reset to defaults as needed.
// Used by keyboards that store their own state in EEPROM,
// for backlight, rotary encoders, etc.
// The override should not set via_eeprom_set_valid(true) as
// the caller also needs to check the valid state.
__attribute__((weak)) void via_init_kb(void) {}

// Called by QMK core to initialize dynamic keymaps etc.
void via_init(void) {
    // Let keyboard level test EEPROM valid state,
    // but not set it valid, it is done here.
    via_init_kb();
    via_set_layout_options_kb(via_get_layout_options());

    // If the EEPROM has the magic, the data is good.
    // OK to load from EEPROM.
    if (!via_eeprom_is_valid()) {
        eeconfig_init_via();
    }
}

void eeconfig_init_via(void) {
    // set the magic number to false, in case this gets interrupted
    via_eeprom_set_valid(false);
    // This resets the layout options
    via_set_layout_options(VIA_EEPROM_LAYOUT_OPTIONS_DEFAULT);
    // This resets the keymaps in EEPROM to what is in flash.
    dynamic_keymap_reset();
    // This resets the macros in EEPROM to nothing.
    dynamic_keymap_macro_reset();
    // Save the magic number last, in case saving was interrupted
    via_eeprom_set_valid(true);
}

// This is generalized so the layout options EEPROM usage can be
// variable, between 1 and 4 bytes.
uint32_t via_get_layout_options(void) {
    uint32_t value = 0;
    // Start at the most significant byte
    void *source = (void *)(VIA_EEPROM_LAYOUT_OPTIONS_ADDR);
    for (uint8_t i = 0; i < VIA_EEPROM_LAYOUT_OPTIONS_SIZE; i++) {
        value = value << 8;
        value |= eeprom_read_byte(source);
        source++;
    }
    return value;
}

__attribute__((weak)) void via_set_layout_options_kb(uint32_t value) {}

void via_set_layout_options(uint32_t value) {
    via_set_layout_options_kb(value);
    // Start at the least significant byte
    void *target = (void *)(VIA_EEPROM_LAYOUT_OPTIONS_ADDR + VIA_EEPROM_LAYOUT_OPTIONS_SIZE - 1);
    for (uint8_t i = 0; i < VIA_EEPROM_LAYOUT_OPTIONS_SIZE; i++) {
        eeprom_update_byte(target, value & 0xFF);
        value = value >> 8;
        target--;
    }
}

#if defined(AUDIO_ENABLE)
float via_device_indication_song[][2] = SONG(STARTUP_SOUND);
#endif // AUDIO_ENABLE

// Used by VIA to tell a device to flash LEDs (or do something else) when that
// device becomes the active device being configured, on startup or switching
// between devices. This function will be called six times, at 200ms interval,
// with an incrementing value starting at zero. Since this function is called
// an even number of times, it can call a toggle function and leave things in
// the original state.
__attribute__((weak)) void via_set_device_indication(uint8_t value) {
#if defined(BACKLIGHT_ENABLE)
    backlight_toggle();
#endif // BACKLIGHT_ENABLE
#if defined(RGBLIGHT_ENABLE)
    rgblight_toggle_noeeprom();
#endif // RGBLIGHT_ENABLE
#if defined(RGB_MATRIX_ENABLE)
    rgb_matrix_toggle_noeeprom();
#endif // RGB_MATRIX_ENABLE
#if defined(AUDIO_ENABLE)
    if (value == 0) {
        wait_ms(10);
        PLAY_SONG(via_device_indication_song);
    }
#endif // AUDIO_ENABLE
}

// Called by QMK core to process VIA-specific keycodes.
bool process_record_via(uint16_t keycode, keyrecord_t *record) {
    // Handle macros
    if (record->event.pressed) {
        if (keycode >= MACRO00 && keycode <= MACRO15) {
            uint8_t id = keycode - MACRO00;
            dynamic_keymap_macro_send(id);
            return false;
        }
    }

    // TODO: ideally this would be generalized and refactored into
    // QMK core as advanced keycodes, until then, the simple case
    // can be available here to keyboards using VIA
    switch (keycode) {
        case FN_MO13:
            if (record->event.pressed) {
                layer_on(1);
                update_tri_layer(1, 2, 3);
            } else {
                layer_off(1);
                update_tri_layer(1, 2, 3);
            }
            return false;
            break;
        case FN_MO23:
            if (record->event.pressed) {
                layer_on(2);
                update_tri_layer(1, 2, 3);
            } else {
                layer_off(2);
                update_tri_layer(1, 2, 3);
            }
            return false;
            break;
    }
    return true;
}

//
// via_custom_value_command() has the default handling of custom values for Core modules.
// If a keyboard is using the default Core modules, it does not need to be overridden,
// the VIA keyboard definition will have matching channel/IDs.
//
// If a keyboard has some extra custom values, then via_custom_value_command_kb() can be
// overridden to handle the extra custom values, leaving via_custom_value_command() to
// handle the custom values for Core modules.
//
// If a keyboard has custom values and code that are overlapping with Core modules,
// then via_custom_value_command() can be overridden and call the same functions
// as the default implementation, or do whatever else is required.
//
// DO NOT call raw_hid_send() in the override function.
//

// This is the default handler for "extra" custom values, i.e. keyboard-specific custom values
// that are not handled by via_custom_value_command().
__attribute__((weak)) void via_custom_value_command_kb(uint8_t *data, uint8_t length) {
    // data = [ command_id, channel_id, value_id, value_data ]
    uint8_t *command_id = &(data[0]);
    // Return the unhandled state
    *command_id = id_unhandled;
}

// This is the default handler for custom value commands.
// It routes commands with channel IDs to command handlers as such:
//
//      id_qmk_backlight_channel    ->  via_qmk_backlight_command()
//      id_qmk_rgblight_channel     ->  via_qmk_rgblight_command()
//      id_qmk_rgb_matrix_channel   ->  via_qmk_rgb_matrix_command()
//      id_qmk_audio_channel        ->  via_qmk_audio_command()
//
__attribute__((weak)) void via_custom_value_command(uint8_t *data, uint8_t length) {
    // data = [ command_id, channel_id, value_id, value_data ]
    uint8_t *channel_id = &(data[1]);

#if defined(BACKLIGHT_ENABLE)
    if (*channel_id == id_qmk_backlight_channel) {
        via_qmk_backlight_command(data, length);
        return;
    }
#endif // BACKLIGHT_ENABLE

#if defined(RGBLIGHT_ENABLE)
    if (*channel_id == id_qmk_rgblight_channel) {
        via_qmk_rgblight_command(data, length);
        return;
    }
#endif // RGBLIGHT_ENABLE

#if defined(RGB_MATRIX_ENABLE)
    if (*channel_id == id_qmk_rgb_matrix_channel) {
        via_qmk_rgb_matrix_command(data, length);
        return;
    }
#endif // RGBLIGHT_ENABLE

#if defined(AUDIO_ENABLE)
    if (*channel_id == id_qmk_audio_channel) {
        via_qmk_audio_command(data, length);
        return;
    }
#endif // AUDIO_ENABLE

    (void)channel_id; // force use of variable

    // If we haven't returned before here, then let the keyboard level code
    // handle this, if it is overridden, otherwise by default, this will
    // return the unhandled state.
    via_custom_value_command_kb(data, length);
}

// Keyboard level code can override this, but shouldn't need to.
// Controlling custom features should be done by overriding
// via_custom_value_command_kb() instead.
__attribute__((weak)) bool via_command_kb(uint8_t *data, uint8_t length) {
    return false;
}

void raw_hid_receive(uint8_t *data, uint8_t length) {
    uint8_t *command_id   = &(data[0]);
    uint8_t *command_data = &(data[1]);

    // If via_command_kb() returns true, the command was fully
    // handled, including calling raw_hid_send()
    if (via_command_kb(data, length)) {
        return;
    }

    switch (*command_id) {
        case id_get_protocol_version: {
            command_data[0] = VIA_PROTOCOL_VERSION >> 8;
            command_data[1] = VIA_PROTOCOL_VERSION & 0xFF;
            break;
        }
        case id_get_keyboard_value: {
            switch (command_data[0]) {
                case id_uptime: {
                    uint32_t value  = timer_read32();
                    command_data[1] = (value >> 24) & 0xFF;
                    command_data[2] = (value >> 16) & 0xFF;
                    command_data[3] = (value >> 8) & 0xFF;
                    command_data[4] = value & 0xFF;
                    break;
                }
                case id_layout_options: {
                    uint32_t value  = via_get_layout_options();
                    command_data[1] = (value >> 24) & 0xFF;
                    command_data[2] = (value >> 16) & 0xFF;
                    command_data[3] = (value >> 8) & 0xFF;
                    command_data[4] = value & 0xFF;
                    break;
                }
                case id_switch_matrix_state: {
// Round up to the nearest number of bytes required to hold row state.
// Multiply by number of rows to get the required size in bytes.
// Guard against this being too big for the HID message.
#if (((MATRIX_COLS + 7) / 8) * MATRIX_ROWS <= 28)
                    uint8_t i = 1;
                    for (uint8_t row = 0; row < MATRIX_ROWS; row++) {
                        matrix_row_t value = matrix_get_row(row);
#    if (MATRIX_COLS > 24)
                        command_data[i++] = (value >> 24) & 0xFF;
#    endif
#    if (MATRIX_COLS > 16)
                        command_data[i++] = (value >> 16) & 0xFF;
#    endif
#    if (MATRIX_COLS > 8)
                        command_data[i++] = (value >> 8) & 0xFF;
#    endif
                        command_data[i++] = value & 0xFF;
                    }
#endif
                    break;
                }
                case id_firmware_version: {
                    uint32_t value  = VIA_FIRMWARE_VERSION;
                    command_data[1] = (value >> 24) & 0xFF;
                    command_data[2] = (value >> 16) & 0xFF;
                    command_data[3] = (value >> 8) & 0xFF;
                    command_data[4] = value & 0xFF;
                    break;
                }
                default: {
                    // The value ID is not known
                    // Return the unhandled state
                    *command_id = id_unhandled;
                    break;
                }
            }
            break;
        }
        case id_set_keyboard_value: {
            switch (command_data[0]) {
                case id_layout_options: {
                    uint32_t value = ((uint32_t)command_data[1] << 24) | ((uint32_t)command_data[2] << 16) | ((uint32_t)command_data[3] << 8) | (uint32_t)command_data[4];
                    via_set_layout_options(value);
                    break;
                }
                case id_device_indication: {
                    uint8_t value = command_data[1];
                    via_set_device_indication(value);
                    break;
                }
                default: {
                    // The value ID is not known
                    // Return the unhandled state
                    *command_id = id_unhandled;
                    break;
                }
            }
            break;
        }
        case id_dynamic_keymap_get_keycode: {
            uint16_t keycode = dynamic_keymap_get_keycode(command_data[0], command_data[1], command_data[2]);
            command_data[3]  = keycode >> 8;
            command_data[4]  = keycode & 0xFF;
            break;
        }
        case id_dynamic_keymap_set_keycode: {
            dynamic_keymap_set_keycode(command_data[0], command_data[1], command_data[2], (command_data[3] << 8) | command_data[4]);
            break;
        }
        case id_dynamic_keymap_reset: {
            dynamic_keymap_reset();
            break;
        }
        case id_custom_set_value:
        case id_custom_get_value:
        case id_custom_save: {
            via_custom_value_command(data, length);
            break;
        }
#ifdef VIA_EEPROM_ALLOW_RESET
        case id_eeprom_reset: {
            via_eeprom_set_valid(false);
            eeconfig_init_via();
            break;
        }
#endif
        case id_dynamic_keymap_macro_get_count: {
            command_data[0] = dynamic_keymap_macro_get_count();
            break;
        }
        case id_dynamic_keymap_macro_get_buffer_size: {
            uint16_t size   = dynamic_keymap_macro_get_buffer_size();
            command_data[0] = size >> 8;
            command_data[1] = size & 0xFF;
            break;
        }
        case id_dynamic_keymap_macro_get_buffer: {
            uint16_t offset = (command_data[0] << 8) | command_data[1];
            uint16_t size   = command_data[2]; // size <= 28
            dynamic_keymap_macro_get_buffer(offset, size, &command_data[3]);
            break;
        }
        case id_dynamic_keymap_macro_set_buffer: {
            uint16_t offset = (command_data[0] << 8) | command_data[1];
            uint16_t size   = command_data[2]; // size <= 28
            dynamic_keymap_macro_set_buffer(offset, size, &command_data[3]);
            break;
        }
        case id_dynamic_keymap_macro_reset: {
            dynamic_keymap_macro_reset();
            break;
        }
        case id_dynamic_keymap_get_layer_count: {
            command_data[0] = dynamic_keymap_get_layer_count();
            break;
        }
        case id_dynamic_keymap_get_buffer: {
            uint16_t offset = (command_data[0] << 8) | command_data[1];
            uint16_t size   = command_data[2]; // size <= 28
            dynamic_keymap_get_buffer(offset, size, &command_data[3]);
            break;
        }
        case id_dynamic_keymap_set_buffer: {
            uint16_t offset = (command_data[0] << 8) | command_data[1];
            uint16_t size   = command_data[2]; // size <= 28
            dynamic_keymap_set_buffer(offset, size, &command_data[3]);
            break;
        }
#ifdef ENCODER_MAP_ENABLE
        case id_dynamic_keymap_get_encoder: {
            uint16_t keycode = dynamic_keymap_get_encoder(command_data[0], command_data[1], command_data[2] != 0);
            command_data[3]  = keycode >> 8;
            command_data[4]  = keycode & 0xFF;
            break;
        }
        case id_dynamic_keymap_set_encoder: {
            dynamic_keymap_set_encoder(command_data[0], command_data[1], command_data[2] != 0, (command_data[3] << 8) | command_data[4]);
            break;
        }
#endif
#ifdef RAW_HID_CMD
        case RAW_HID_CMD: {
            raw_hid_receive_kb(data, length);
            return;
        }
#endif
        default: {
            // The command ID is not known
            // Return the unhandled state
            *command_id = id_unhandled;
            break;
        }
    }

    // Return the same buffer, optionally with values changed
    // (i.e. returning state to the host, or the unhandled state).
    raw_hid_send(data, length);
}

#if defined(BACKLIGHT_ENABLE)

void via_qmk_backlight_command(uint8_t *data, uint8_t length) {
    // data = [ command_id, channel_id, value_id, value_data ]
    uint8_t *command_id        = &(data[0]);
    uint8_t *value_id_and_data = &(data[2]);

    switch (*command_id) {
        case id_custom_set_value: {
            via_qmk_backlight_set_value(value_id_and_data);
            break;
        }
        case id_custom_get_value: {
            via_qmk_backlight_get_value(value_id_and_data);
            break;
        }
        case id_custom_save: {
            via_qmk_backlight_save();
            break;
        }
        default: {
            *command_id = id_unhandled;
            break;
        }
    }
}

#    if BACKLIGHT_LEVELS == 0
#        error BACKLIGHT_LEVELS == 0
#    endif

void via_qmk_backlight_get_value(uint8_t *data) {
    // data = [ value_id, value_data ]
    uint8_t *value_id   = &(data[0]);
    uint8_t *value_data = &(data[1]);
    switch (*value_id) {
        case id_qmk_backlight_brightness: {
            // level / BACKLIGHT_LEVELS * 255
            value_data[0] = ((uint16_t)get_backlight_level() * UINT8_MAX) / BACKLIGHT_LEVELS;
            break;
        }
        case id_qmk_backlight_effect: {
#    ifdef BACKLIGHT_BREATHING
            value_data[0] = is_backlight_breathing() ? 1 : 0;
#    else
            value_data[0] = 0;
#    endif
            break;
        }
    }
}

void via_qmk_backlight_set_value(uint8_t *data) {
    // data = [ value_id, value_data ]
    uint8_t *value_id   = &(data[0]);
    uint8_t *value_data = &(data[1]);
    switch (*value_id) {
        case id_qmk_backlight_brightness: {
            // level / 255 * BACKLIGHT_LEVELS
            backlight_level_noeeprom(((uint16_t)value_data[0] * BACKLIGHT_LEVELS) / UINT8_MAX);
            break;
        }
        case id_qmk_backlight_effect: {
#    ifdef BACKLIGHT_BREATHING
            if (value_data[0] == 0) {
                backlight_disable_breathing();
            } else {
                backlight_enable_breathing();
            }
#    endif
            break;
        }
    }
}

void via_qmk_backlight_save(void) {
    eeconfig_update_backlight_current();
}

#endif // BACKLIGHT_ENABLE

#if defined(RGBLIGHT_ENABLE)
#    ifndef RGBLIGHT_LIMIT_VAL
#        define RGBLIGHT_LIMIT_VAL 255
#    endif

void via_qmk_rgblight_command(uint8_t *data, uint8_t length) {
    // data = [ command_id, channel_id, value_id, value_data ]
    uint8_t *command_id        = &(data[0]);
    uint8_t *value_id_and_data = &(data[2]);

    switch (*command_id) {
        case id_custom_set_value: {
            via_qmk_rgblight_set_value(value_id_and_data);
            break;
        }
        case id_custom_get_value: {
            via_qmk_rgblight_get_value(value_id_and_data);
            break;
        }
        case id_custom_save: {
            via_qmk_rgblight_save();
            break;
        }
        default: {
            *command_id = id_unhandled;
            break;
        }
    }
}

void via_qmk_rgblight_get_value(uint8_t *data) {
    // data = [ value_id, value_data ]
    uint8_t *value_id   = &(data[0]);
    uint8_t *value_data = &(data[1]);
    switch (*value_id) {
        case id_qmk_rgblight_brightness: {
            value_data[0] = ((uint16_t)rgblight_get_val() * UINT8_MAX) / RGBLIGHT_LIMIT_VAL;
            break;
        }
        case id_qmk_rgblight_effect: {
            value_data[0] = rgblight_is_enabled() ? rgblight_get_mode() : 0;
            break;
        }
        case id_qmk_rgblight_effect_speed: {
            value_data[0] = rgblight_get_speed();
            break;
        }
        case id_qmk_rgblight_color: {
            value_data[0] = rgblight_get_hue();
            value_data[1] = rgblight_get_sat();
            break;
        }
    }
}

void via_qmk_rgblight_set_value(uint8_t *data) {
    // data = [ value_id, value_data ]
    uint8_t *value_id   = &(data[0]);
    uint8_t *value_data = &(data[1]);
    switch (*value_id) {
        case id_qmk_rgblight_brightness: {
            rgblight_sethsv_noeeprom(rgblight_get_hue(), rgblight_get_sat(), ((uint16_t)value_data[0] * RGBLIGHT_LIMIT_VAL) / UINT8_MAX);
            break;
        }
        case id_qmk_rgblight_effect: {
            if (value_data[0] == 0) {
                rgblight_disable_noeeprom();
            } else {
                rgblight_enable_noeeprom();
                rgblight_mode_noeeprom(value_data[0]);
            }
            break;
        }
        case id_qmk_rgblight_effect_speed: {
            rgblight_set_speed_noeeprom(value_data[0]);
            break;
        }
        case id_qmk_rgblight_color: {
            rgblight_sethsv_noeeprom(value_data[0], value_data[1], rgblight_get_val());
            break;
        }
    }
}

void via_qmk_rgblight_save(void) {
    eeconfig_update_rgblight_current();
}

#endif // QMK_RGBLIGHT_ENABLE

#if defined(RGB_MATRIX_ENABLE)

#    if !defined(RGB_MATRIX_MAXIMUM_BRIGHTNESS) || RGB_MATRIX_MAXIMUM_BRIGHTNESS > UINT8_MAX
#        undef RGB_MATRIX_MAXIMUM_BRIGHTNESS
#        define RGB_MATRIX_MAXIMUM_BRIGHTNESS UINT8_MAX
#    endif

void via_qmk_rgb_matrix_command(uint8_t *data, uint8_t length) {
    // data = [ command_id, channel_id, value_id, value_data ]
    uint8_t *command_id        = &(data[0]);
    uint8_t *value_id_and_data = &(data[2]);

    switch (*command_id) {
        case id_custom_set_value: {
            via_qmk_rgb_matrix_set_value(value_id_and_data);
            break;
        }
        case id_custom_get_value: {
            via_qmk_rgb_matrix_get_value(value_id_and_data);
            break;
        }
        case id_custom_save: {
            via_qmk_rgb_matrix_save();
            break;
        }
        default: {
            *command_id = id_unhandled;
            break;
        }
    }
}

void via_qmk_rgb_matrix_get_value(uint8_t *data) {
    // data = [ value_id, value_data ]
    uint8_t *value_id   = &(data[0]);
    uint8_t *value_data = &(data[1]);

    switch (*value_id) {
        case id_qmk_rgb_matrix_brightness: {
            value_data[0] = ((uint16_t)rgb_matrix_get_val() * UINT8_MAX) / RGB_MATRIX_MAXIMUM_BRIGHTNESS;
            break;
        }
        case id_qmk_rgb_matrix_effect: {
            value_data[0] = rgb_matrix_is_enabled() ? rgb_matrix_get_mode() : 0;
            break;
        }
        case id_qmk_rgb_matrix_effect_speed: {
            value_data[0] = rgb_matrix_get_speed();
            break;
        }
        case id_qmk_rgb_matrix_color: {
            value_data[0] = rgb_matrix_get_hue();
            value_data[1] = rgb_matrix_get_sat();
            break;
        }
    }
}

void via_qmk_rgb_matrix_set_value(uint8_t *data) {
    // data = [ value_id, value_data ]
    uint8_t *value_id   = &(data[0]);
    uint8_t *value_data = &(data[1]);
    switch (*value_id) {
<<<<<<< HEAD
        case id_qmk_rgblight_brightness:
#ifdef RGB_MATRIX_TURN_OFF_VAL
            if (!rgb_matrix_is_enabled() && value_data[0] >= RGB_MATRIX_TURN_OFF_VAL)  {
                rgb_matrix_toggle_noeeprom();
            }
#endif
=======
        case id_qmk_rgb_matrix_brightness: {
>>>>>>> 2709b6ed
            rgb_matrix_sethsv_noeeprom(rgb_matrix_get_hue(), rgb_matrix_get_sat(), scale8(value_data[0], RGB_MATRIX_MAXIMUM_BRIGHTNESS));
#ifdef RGB_MATRIX_TURN_OFF_VAL
            if (rgb_matrix_is_enabled() && value_data[0] < RGB_MATRIX_TURN_OFF_VAL)  {
                rgb_matrix_toggle_noeeprom();
            }
#endif
            break;
        }
        case id_qmk_rgb_matrix_effect: {
            if (value_data[0] == 0) {
                rgb_matrix_disable_noeeprom();
            } else {
                rgb_matrix_enable_noeeprom();
                rgb_matrix_mode_noeeprom(value_data[0]);
            }
            break;
        }
        case id_qmk_rgb_matrix_effect_speed: {
            rgblight_set_speed_noeeprom(value_data[0]);
            break;
        }
        case id_qmk_rgb_matrix_color: {
            rgblight_sethsv_noeeprom(value_data[0], value_data[1], rgb_matrix_get_val());
            break;
        }
    }
}

void via_qmk_rgb_matrix_save(void) {
    eeconfig_update_rgb_matrix();
}

#endif // RGB_MATRIX_ENABLE

#if defined(AUDIO_ENABLE)

extern audio_config_t audio_config;

void via_qmk_audio_command(uint8_t *data, uint8_t length) {
    // data = [ command_id, channel_id, value_id, value_data ]
    uint8_t *command_id        = &(data[0]);
    uint8_t *value_id_and_data = &(data[2]);

    switch (*command_id) {
        case id_custom_set_value: {
            via_qmk_audio_set_value(value_id_and_data);
            break;
        }
        case id_custom_get_value: {
            via_qmk_audio_get_value(value_id_and_data);
            break;
        }
        case id_custom_save: {
            via_qmk_audio_save();
            break;
        }
        default: {
            *command_id = id_unhandled;
            break;
        }
    }
}

void via_qmk_audio_get_value(uint8_t *data) {
    // data = [ value_id, value_data ]
    uint8_t *value_id   = &(data[0]);
    uint8_t *value_data = &(data[1]);
    switch (*value_id) {
        case id_qmk_audio_enable: {
            value_data[0] = audio_config.enable ? 1 : 0;
            break;
        }
        case id_qmk_audio_clicky_enable: {
            value_data[0] = audio_config.clicky_enable ? 1 : 0;
            break;
        }
    }
}

void via_qmk_audio_set_value(uint8_t *data) {
    // data = [ value_id, value_data ]
    uint8_t *value_id   = &(data[0]);
    uint8_t *value_data = &(data[1]);
    switch (*value_id) {
        case id_qmk_audio_enable: {
            audio_config.enable = value_data[0] ? 1 : 0;
            break;
        }
        case id_qmk_audio_clicky_enable: {
            audio_config.clicky_enable = value_data[0] ? 1 : 0;
            break;
        }
    }
}

void via_qmk_audio_save(void) {
    eeconfig_update_audio(audio_config.raw);
}

#endif // QMK_AUDIO_ENABLE<|MERGE_RESOLUTION|>--- conflicted
+++ resolved
@@ -443,12 +443,6 @@
             break;
         }
 #endif
-#ifdef RAW_HID_CMD
-        case RAW_HID_CMD: {
-            raw_hid_receive_kb(data, length);
-            return;
-        }
-#endif
         default: {
             // The command ID is not known
             // Return the unhandled state
@@ -696,16 +690,12 @@
     uint8_t *value_id   = &(data[0]);
     uint8_t *value_data = &(data[1]);
     switch (*value_id) {
-<<<<<<< HEAD
-        case id_qmk_rgblight_brightness:
+        case id_qmk_rgblight_brightness: {
 #ifdef RGB_MATRIX_TURN_OFF_VAL
             if (!rgb_matrix_is_enabled() && value_data[0] >= RGB_MATRIX_TURN_OFF_VAL)  {
                 rgb_matrix_toggle_noeeprom();
             }
 #endif
-=======
-        case id_qmk_rgb_matrix_brightness: {
->>>>>>> 2709b6ed
             rgb_matrix_sethsv_noeeprom(rgb_matrix_get_hue(), rgb_matrix_get_sat(), scale8(value_data[0], RGB_MATRIX_MAXIMUM_BRIGHTNESS));
 #ifdef RGB_MATRIX_TURN_OFF_VAL
             if (rgb_matrix_is_enabled() && value_data[0] < RGB_MATRIX_TURN_OFF_VAL)  {
