/* Copyright 2017 Jason Williams
 * Copyright 2017 Jack Humbert
 * Copyright 2018 Yiancar
 * Copyright 2019 Clueboard
 * Copyright 2021 Leo Deng
 *
 * This program is free software: you can redistribute it and/or modify
 * it under the terms of the GNU General Public License as published by
 * the Free Software Foundation, either version 2 of the License, or
 * (at your option) any later version.
 *
 * This program is distributed in the hope that it will be useful,
 * but WITHOUT ANY WARRANTY; without even the implied warranty of
 * MERCHANTABILITY or FITNESS FOR A PARTICULAR PURPOSE.  See the
 * GNU General Public License for more details.
 *
 * You should have received a copy of the GNU General Public License
 * along with this program.  If not, see <http://www.gnu.org/licenses/>.
 */

#pragma once

#include <stdint.h>
#include <stdbool.h>
#include "led_matrix_types.h"
#include "quantum.h"

#ifdef IS31FL3731
#    include "is31fl3731-simple.h"
#elif defined(IS31FLCOMMON)
#    include "is31flcommon.h"
#endif
#ifdef IS31FL3733
#    include "is31fl3733-simple.h"
#endif
#ifdef CKLED2001
#    include "ckled2001-simple.h"
#endif

#ifndef LED_MATRIX_LED_FLUSH_LIMIT
#    define LED_MATRIX_LED_FLUSH_LIMIT 16
#endif

#ifndef LED_MATRIX_LED_PROCESS_LIMIT
#    define LED_MATRIX_LED_PROCESS_LIMIT (DRIVER_LED_TOTAL + 4) / 5
#endif

#if defined(LED_MATRIX_LED_PROCESS_LIMIT) && LED_MATRIX_LED_PROCESS_LIMIT > 0 && LED_MATRIX_LED_PROCESS_LIMIT < DRIVER_LED_TOTAL
#    if defined(LED_MATRIX_SPLIT)
#        define LED_MATRIX_USE_LIMITS(min, max)                                                   \
            uint8_t min = LED_MATRIX_LED_PROCESS_LIMIT * params->iter;                            \
            uint8_t max = min + LED_MATRIX_LED_PROCESS_LIMIT;                                     \
            if (max > DRIVER_LED_TOTAL) max = DRIVER_LED_TOTAL;                                   \
            uint8_t k_led_matrix_split[2] = LED_MATRIX_SPLIT;                                     \
            if (is_keyboard_left() && (max > k_led_matrix_split[0])) max = k_led_matrix_split[0]; \
            if (!(is_keyboard_left()) && (min < k_led_matrix_split[0])) min = k_led_matrix_split[0];
#    else
#        define LED_MATRIX_USE_LIMITS(min, max)                        \
            uint8_t min = LED_MATRIX_LED_PROCESS_LIMIT * params->iter; \
            uint8_t max = min + LED_MATRIX_LED_PROCESS_LIMIT;          \
            if (max > DRIVER_LED_TOTAL) max = DRIVER_LED_TOTAL;
#    endif
#else
#    if defined(LED_MATRIX_SPLIT)
#        define LED_MATRIX_USE_LIMITS(min, max)                                                   \
            uint8_t       min                   = 0;                                              \
            uint8_t       max                   = DRIVER_LED_TOTAL;                               \
            const uint8_t k_led_matrix_split[2] = LED_MATRIX_SPLIT;                               \
            if (is_keyboard_left() && (max > k_led_matrix_split[0])) max = k_led_matrix_split[0]; \
            if (!(is_keyboard_left()) && (min < k_led_matrix_split[0])) min = k_led_matrix_split[0];
#    else
#        define LED_MATRIX_USE_LIMITS(min, max) \
            uint8_t min = 0;                    \
            uint8_t max = DRIVER_LED_TOTAL;
#    endif
#endif

#define LED_MATRIX_TEST_LED_FLAGS() \
    if (!HAS_ANY_FLAGS(g_led_config.flags[i], params->flags)) continue

#define LED_DISABLE_TIME_INFINITE   (UINT32_MAX)

enum led_matrix_effects {
    LED_MATRIX_NONE = 0,

// --------------------------------------
// -----Begin led effect enum macros-----
#define LED_MATRIX_EFFECT(name, ...) LED_MATRIX_##name,
#include "led_matrix_effects.inc"
#undef LED_MATRIX_EFFECT

#if defined(LED_MATRIX_CUSTOM_KB) || defined(LED_MATRIX_CUSTOM_USER)
#    define LED_MATRIX_EFFECT(name, ...) LED_MATRIX_CUSTOM_##name,
#    ifdef LED_MATRIX_CUSTOM_KB
#        include "led_matrix_kb.inc"
#    endif
#    ifdef LED_MATRIX_CUSTOM_USER
#        include "led_matrix_user.inc"
#    endif
#    undef LED_MATRIX_EFFECT
#endif
    // --------------------------------------
    // -----End led effect enum macros-------

    LED_MATRIX_EFFECT_MAX
};

void eeconfig_update_led_matrix_default(void);
void eeconfig_update_led_matrix(void);
void eeconfig_debug_led_matrix(void);

uint8_t led_matrix_map_row_column_to_led_kb(uint8_t row, uint8_t column, uint8_t *led_i);
uint8_t led_matrix_map_row_column_to_led(uint8_t row, uint8_t column, uint8_t *led_i);

void led_matrix_set_value(int index, uint8_t value);
void led_matrix_set_value_all(uint8_t value);

void process_led_matrix(uint8_t row, uint8_t col, bool pressed);

void led_matrix_task(void);

void led_matrix_none_indicators_kb(void);
void led_matrix_none_indicators_user(void);

// This runs after another backlight effect and replaces
// values already set
void led_matrix_indicators(void);
void led_matrix_indicators_kb(void);
void led_matrix_indicators_user(void);

void led_matrix_indicators_advanced(effect_params_t *params);
void led_matrix_indicators_advanced_kb(uint8_t led_min, uint8_t led_max);
void led_matrix_indicators_advanced_user(uint8_t led_min, uint8_t led_max);

void led_matrix_init(void);

void        led_matrix_set_suspend_state(bool state);
bool        led_matrix_get_suspend_state(void);
void        led_matrix_toggle(void);
void        led_matrix_toggle_noeeprom(void);
void        led_matrix_enable(void);
void        led_matrix_enable_noeeprom(void);
void        led_matrix_disable(void);
void        led_matrix_disable_noeeprom(void);
uint8_t     led_matrix_is_enabled(void);
uint8_t     led_matrix_is_enabled_eeprom(void);
void        led_matrix_mode(uint8_t mode);
void        led_matrix_mode_noeeprom(uint8_t mode);
uint8_t     led_matrix_get_mode(void);
void        led_matrix_step(void);
void        led_matrix_step_noeeprom(void);
void        led_matrix_step_reverse(void);
void        led_matrix_step_reverse_noeeprom(void);
void        led_matrix_set_val(uint8_t val);
void        led_matrix_set_val_noeeprom(uint8_t val);
uint8_t     led_matrix_get_val(void);
void        led_matrix_increase_val(void);
void        led_matrix_increase_val_noeeprom(void);
void        led_matrix_decrease_val(void);
void        led_matrix_decrease_val_noeeprom(void);
void        led_matrix_set_speed(uint8_t speed);
void        led_matrix_set_speed_noeeprom(uint8_t speed);
uint8_t     led_matrix_get_speed(void);
void        led_matrix_increase_speed(void);
void        led_matrix_increase_speed_noeeprom(void);
void        led_matrix_decrease_speed(void);
void        led_matrix_decrease_speed_noeeprom(void);
led_flags_t led_matrix_get_flags(void);
void        led_matrix_set_flags(led_flags_t flags);
<<<<<<< HEAD
#ifdef LED_DISABLE_TIMEOUT
#   if LED_DISABLE_TIMEOUT > 0
void        led_matrix_disable_timeout_set(uint32_t timeout);
void        led_matrix_disable_time_reset(void);
#   endif
#endif

#ifdef LED_MATRIX_DRIVER_SHUTDOWN_ENABLE
void        led_matrix_driver_shutdown(void);
bool        led_matrix_is_driver_shutdown(void);
bool        led_matrix_driver_allow_shutdown(void);
#endif

=======
void        led_matrix_set_flags_noeeprom(led_flags_t flags);
>>>>>>> f46379f3

typedef struct {
    /* Perform any initialisation required for the other driver functions to work. */
    void (*init)(void);

    /* Set the brightness of a single LED in the buffer. */
    void (*set_value)(int index, uint8_t value);
    /* Set the brightness of all LEDS on the keyboard in the buffer. */
    void (*set_value_all)(uint8_t value);
    /* Flush any buffered changes to the hardware. */
    void (*flush)(void);
#ifdef LED_MATRIX_DRIVER_SHUTDOWN_ENABLE
    /* Shutdown the driver. */
    void (*shutdown)(void);
    /* Exit from shutdown state. */
    void (*exit_shutdown)(void);
#endif
} led_matrix_driver_t;

static inline bool led_matrix_check_finished_leds(uint8_t led_idx) {
#if defined(LED_MATRIX_SPLIT)
    if (is_keyboard_left()) {
        uint8_t k_led_matrix_split[2] = LED_MATRIX_SPLIT;
        return led_idx < k_led_matrix_split[0];
    } else
        return led_idx < DRIVER_LED_TOTAL;
#else
    return led_idx < DRIVER_LED_TOTAL;
#endif
}

extern const led_matrix_driver_t led_matrix_driver;

extern led_eeconfig_t led_matrix_eeconfig;

extern uint32_t     g_led_timer;
extern led_config_t g_led_config;
#ifdef LED_MATRIX_KEYREACTIVE_ENABLED
extern last_hit_t g_last_hit_tracker;
#endif
#ifdef LED_MATRIX_FRAMEBUFFER_EFFECTS
extern uint8_t g_led_frame_buffer[MATRIX_ROWS][MATRIX_COLS];
#endif<|MERGE_RESOLUTION|>--- conflicted
+++ resolved
@@ -167,7 +167,8 @@
 void        led_matrix_decrease_speed_noeeprom(void);
 led_flags_t led_matrix_get_flags(void);
 void        led_matrix_set_flags(led_flags_t flags);
-<<<<<<< HEAD
+void        led_matrix_set_flags_noeeprom(led_flags_t flags);
+
 #ifdef LED_DISABLE_TIMEOUT
 #   if LED_DISABLE_TIMEOUT > 0
 void        led_matrix_disable_timeout_set(uint32_t timeout);
@@ -180,10 +181,6 @@
 bool        led_matrix_is_driver_shutdown(void);
 bool        led_matrix_driver_allow_shutdown(void);
 #endif
-
-=======
-void        led_matrix_set_flags_noeeprom(led_flags_t flags);
->>>>>>> f46379f3
 
 typedef struct {
     /* Perform any initialisation required for the other driver functions to work. */
