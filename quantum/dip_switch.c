/*
 * Copyright 2018 Jack Humbert <jack.humb@gmail.com>
 * Copyright 2019 Drashna Jaelre (Christopher Courtney) <drashna@live.com>
 *
 * This program is free software: you can redistribute it and/or modify
 * it under the terms of the GNU General Public License as published by
 * the Free Software Foundation, either version 2 of the License, or
 * (at your option) any later version.
 *
 * This program is distributed in the hope that it will be useful,
 * but WITHOUT ANY WARRANTY; without even the implied warranty of
 * MERCHANTABILITY or FITNESS FOR A PARTICULAR PURPOSE.  See the
 * GNU General Public License for more details.
 *
 * You should have received a copy of the GNU General Public License
 * along with this program.  If not, see <http://www.gnu.org/licenses/>.
 */

#include "dip_switch.h"
#ifdef SPLIT_KEYBOARD
#    include "split_common/split_util.h"
#endif

// for memcpy
#include <string.h>

#if !defined(DIP_SWITCH_PINS) && !defined(DIP_SWITCH_MATRIX_GRID)
#    error "Either DIP_SWITCH_PINS or DIP_SWITCH_MATRIX_GRID must be defined."
#endif

#if defined(DIP_SWITCH_PINS) && defined(DIP_SWITCH_MATRIX_GRID)
#    error "Both DIP_SWITCH_PINS and DIP_SWITCH_MATRIX_GRID are defined."
#endif

#ifdef DIP_SWITCH_PINS
#    define NUMBER_OF_DIP_SWITCHES (sizeof(dip_switch_pad) / sizeof(pin_t))
static pin_t dip_switch_pad[] = DIP_SWITCH_PINS;
#endif

#ifndef SCAN_COUNT_MAX
#    define SCAN_COUNT_MAX 500
#endif

#ifdef DIP_SWITCH_MATRIX_GRID
typedef struct matrix_index_t {
    uint8_t row;
    uint8_t col;
} matrix_index_t;

#    define NUMBER_OF_DIP_SWITCHES (sizeof(dip_switch_pad) / sizeof(matrix_index_t))
static matrix_index_t dip_switch_pad[] = DIP_SWITCH_MATRIX_GRID;
extern bool           peek_matrix(uint8_t row_index, uint8_t col_index, bool read_raw);
static uint16_t       scan_count;
#endif /* DIP_SWITCH_MATRIX_GRID */

static bool dip_switch_state[NUMBER_OF_DIP_SWITCHES]      = {0};
static bool last_dip_switch_state[NUMBER_OF_DIP_SWITCHES] = {0};

__attribute__((weak)) bool dip_switch_update_user(uint8_t index, bool active) {
    return true;
}

__attribute__((weak)) bool dip_switch_update_kb(uint8_t index, bool active) {
    return dip_switch_update_user(index, active);
}

__attribute__((weak)) bool dip_switch_update_mask_user(uint32_t state) {
    return true;
}

__attribute__((weak)) bool dip_switch_update_mask_kb(uint32_t state) {
    return dip_switch_update_mask_user(state);
}

void dip_switch_init(void) {
#ifdef DIP_SWITCH_PINS
#    if defined(SPLIT_KEYBOARD) && defined(DIP_SWITCH_PINS_RIGHT)
    if (!isLeftHand) {
        const pin_t dip_switch_pad_right[] = DIP_SWITCH_PINS_RIGHT;
        for (uint8_t i = 0; i < NUMBER_OF_DIP_SWITCHES; i++) {
            dip_switch_pad[i] = dip_switch_pad_right[i];
        }
    }
#    endif
    for (uint8_t i = 0; i < NUMBER_OF_DIP_SWITCHES; i++) {
        setPinInputHigh(dip_switch_pad[i]);
    }
    dip_switch_read(true);
#endif
#ifdef DIP_SWITCH_MATRIX_GRID
    scan_count = 0;
#endif
}

void dip_switch_read(bool forced) {
    bool     has_dip_state_changed = false;
    uint32_t dip_switch_mask       = 0;

#ifdef DIP_SWITCH_MATRIX_GRID
    bool read_raw = false;

<<<<<<< HEAD
    if (scan_count < 100) {
=======
    if (scan_count < SCAN_COUNT_MAX) {
>>>>>>> de608e63
        scan_count++;
        if (scan_count == 10) {
            read_raw = true;
            forced   = true; /* First reading of the dip switch */
        } else {
            return;
        }
    }
#endif

    for (uint8_t i = 0; i < NUMBER_OF_DIP_SWITCHES; i++) {
#ifdef DIP_SWITCH_PINS
        dip_switch_state[i] = !readPin(dip_switch_pad[i]);
#endif
#ifdef DIP_SWITCH_MATRIX_GRID
        dip_switch_state[i] = peek_matrix(dip_switch_pad[i].row, dip_switch_pad[i].col, read_raw);
#endif
        dip_switch_mask |= dip_switch_state[i] << i;
        if (last_dip_switch_state[i] != dip_switch_state[i] || forced) {
            has_dip_state_changed = true;
            dip_switch_update_kb(i, dip_switch_state[i]);
        }
    }
    if (has_dip_state_changed) {
        dip_switch_update_mask_kb(dip_switch_mask);
        memcpy(last_dip_switch_state, dip_switch_state, sizeof(dip_switch_state));
    }
}<|MERGE_RESOLUTION|>--- conflicted
+++ resolved
@@ -99,11 +99,7 @@
 #ifdef DIP_SWITCH_MATRIX_GRID
     bool read_raw = false;
 
-<<<<<<< HEAD
-    if (scan_count < 100) {
-=======
     if (scan_count < SCAN_COUNT_MAX) {
->>>>>>> de608e63
         scan_count++;
         if (scan_count == 10) {
             read_raw = true;
