/*
 * Copyright 2018 Jack Humbert <jack.humb@gmail.com>
 *
 * This program is free software: you can redistribute it and/or modify
 * it under the terms of the GNU General Public License as published by
 * the Free Software Foundation, either version 2 of the License, or
 * (at your option) any later version.
 *
 * This program is distributed in the hope that it will be useful,
 * but WITHOUT ANY WARRANTY; without even the implied warranty of
 * MERCHANTABILITY or FITNESS FOR A PARTICULAR PURPOSE.  See the
 * GNU General Public License for more details.
 *
 * You should have received a copy of the GNU General Public License
 * along with this program.  If not, see <http://www.gnu.org/licenses/>.
 */

#include "encoder.h"
#ifdef SPLIT_KEYBOARD
#    include "split_util.h"
#endif

// for memcpy
#include <string.h>

#ifndef ENCODER_MAP_KEY_DELAY
#    include "action.h"
#    define ENCODER_MAP_KEY_DELAY TAP_CODE_DELAY
#endif

#if !defined(ENCODER_RESOLUTIONS) && !defined(ENCODER_RESOLUTION)
#    define ENCODER_RESOLUTION 4
#endif

#if !defined(ENCODERS_PAD_A) || !defined(ENCODERS_PAD_B)
#    error "No encoder pads defined by ENCODERS_PAD_A and ENCODERS_PAD_B"
#endif

extern volatile bool isLeftHand;

static pin_t encoders_pad_a[NUM_ENCODERS_MAX_PER_SIDE] = ENCODERS_PAD_A;
static pin_t encoders_pad_b[NUM_ENCODERS_MAX_PER_SIDE] = ENCODERS_PAD_B;

#ifdef ENCODER_RESOLUTIONS
static uint8_t encoder_resolutions[NUM_ENCODERS] = ENCODER_RESOLUTIONS;
#endif

#ifndef ENCODER_DIRECTION_FLIP
#    define ENCODER_CLOCKWISE true
#    define ENCODER_COUNTER_CLOCKWISE false
#else
#    define ENCODER_CLOCKWISE false
#    define ENCODER_COUNTER_CLOCKWISE true
#endif
static int8_t encoder_LUT[] = {0, -1, 1, 0, 1, 0, 0, -1, -1, 0, 0, 1, 0, 1, -1, 0};

<<<<<<< HEAD
static uint8_t encoder_state[NUM_ENCODERS]  = {0};
static int8_t  encoder_pulses[NUM_ENCODERS] = {0};
=======
static uint8_t encoder_state[NUM_ENCODERS]            = {0};
static int8_t  encoder_pulses[NUM_ENCODERS]           = {0};
>>>>>>> 353a5f88
static bool    encoder_interrupt_update[NUM_ENCODERS] = {false};

// encoder counts
static uint8_t thisCount;
#ifdef SPLIT_KEYBOARD
// encoder offsets for each hand
static uint8_t thisHand, thatHand;
// encoder counts for each hand
static uint8_t thatCount;
#endif

static uint8_t encoder_value[NUM_ENCODERS] = {0};

__attribute__((weak)) void encoder_wait_pullup_charge(void) {
    wait_us(100);
}

__attribute__((weak)) bool encoder_update_user(uint8_t index, bool clockwise) {
    return true;
}

__attribute__((weak)) bool encoder_update_kb(uint8_t index, bool clockwise) {
    return encoder_update_user(index, clockwise);
}

__attribute__((weak)) bool should_process_encoder(void) {
    return is_keyboard_master();
}

void encoder_init(void) {
#ifdef SPLIT_KEYBOARD
    thisHand  = isLeftHand ? 0 : NUM_ENCODERS_LEFT;
    thatHand  = NUM_ENCODERS_LEFT - thisHand;
    thisCount = isLeftHand ? NUM_ENCODERS_LEFT : NUM_ENCODERS_RIGHT;
    thatCount = isLeftHand ? NUM_ENCODERS_RIGHT : NUM_ENCODERS_LEFT;
#else // SPLIT_KEYBOARD
    thisCount                = NUM_ENCODERS;
#endif

#ifdef ENCODER_TESTS
    // Annoying that we have to clear out values during initialisation here, but
    // because all the arrays are static locals, rerunning tests in the same
    // executable doesn't reset any of these. Kinda crappy having test-only code
    // here, but it's the simplest solution.
    memset(encoder_value, 0, sizeof(encoder_value));
    memset(encoder_state, 0, sizeof(encoder_state));
    memset(encoder_pulses, 0, sizeof(encoder_pulses));
    static const pin_t encoders_pad_a_left[] = ENCODERS_PAD_A;
    static const pin_t encoders_pad_b_left[] = ENCODERS_PAD_B;
    for (uint8_t i = 0; i < thisCount; i++) {
        encoders_pad_a[i] = encoders_pad_a_left[i];
        encoders_pad_b[i] = encoders_pad_b_left[i];
    }
#endif

#if defined(SPLIT_KEYBOARD) && defined(ENCODERS_PAD_A_RIGHT) && defined(ENCODERS_PAD_B_RIGHT)
    // Re-initialise the pads if it's the right-hand side
    if (!isLeftHand) {
        static const pin_t encoders_pad_a_right[] = ENCODERS_PAD_A_RIGHT;
        static const pin_t encoders_pad_b_right[] = ENCODERS_PAD_B_RIGHT;
        for (uint8_t i = 0; i < thisCount; i++) {
            encoders_pad_a[i] = encoders_pad_a_right[i];
            encoders_pad_b[i] = encoders_pad_b_right[i];
        }
    }
#endif // defined(SPLIT_KEYBOARD) && defined(ENCODERS_PAD_A_RIGHT) && defined(ENCODERS_PAD_B_RIGHT)

    // Encoder resolutions is handled purely master-side, so concatenate the two arrays
#if defined(SPLIT_KEYBOARD) && defined(ENCODER_RESOLUTIONS)
#    if defined(ENCODER_RESOLUTIONS_RIGHT)
    static const uint8_t encoder_resolutions_right[NUM_ENCODERS_RIGHT] = ENCODER_RESOLUTIONS_RIGHT;
#    else  // defined(ENCODER_RESOLUTIONS_RIGHT)
    static const uint8_t encoder_resolutions_right[NUM_ENCODERS_RIGHT] = ENCODER_RESOLUTIONS;
#    endif // defined(ENCODER_RESOLUTIONS_RIGHT)
    for (uint8_t i = 0; i < NUM_ENCODERS_RIGHT; i++) {
        encoder_resolutions[NUM_ENCODERS_LEFT + i] = encoder_resolutions_right[i];
    }
#endif // defined(SPLIT_KEYBOARD) && defined(ENCODER_RESOLUTIONS)

    for (uint8_t i = 0; i < thisCount; i++) {
        setPinInputHigh(encoders_pad_a[i]);
        setPinInputHigh(encoders_pad_b[i]);
    }
    encoder_wait_pullup_charge();
    for (uint8_t i = 0; i < thisCount; i++) {
        encoder_state[i] = (readPin(encoders_pad_a[i]) << 0) | (readPin(encoders_pad_b[i]) << 1);
    }
}

#ifdef ENCODER_MAP_ENABLE
static void encoder_exec_mapping(uint8_t index, bool clockwise) {
    // The delays below cater for Windows and its wonderful requirements.
    action_exec(clockwise ? ENCODER_CW_EVENT(index, true) : ENCODER_CCW_EVENT(index, true));
#    if ENCODER_MAP_KEY_DELAY > 0
    wait_ms(ENCODER_MAP_KEY_DELAY);
#    endif // ENCODER_MAP_KEY_DELAY > 0

    action_exec(clockwise ? ENCODER_CW_EVENT(index, false) : ENCODER_CCW_EVENT(index, false));
#    if ENCODER_MAP_KEY_DELAY > 0
    wait_ms(ENCODER_MAP_KEY_DELAY);
#    endif // ENCODER_MAP_KEY_DELAY > 0
}
#endif // ENCODER_MAP_ENABLE

static bool encoder_update(uint8_t index, uint8_t state) {
    bool    changed = false;
    uint8_t i       = index;

#ifdef ENCODER_RESOLUTIONS
    const uint8_t resolution = encoder_resolutions[i];
#else
    const uint8_t resolution = ENCODER_RESOLUTION;
#endif

#ifdef SPLIT_KEYBOARD
    index += thisHand;
#endif
    encoder_pulses[i] += encoder_LUT[state & 0xF];

#ifdef ENCODER_DEFAULT_POS
    if ((encoder_pulses[i] >= resolution) || (encoder_pulses[i] <= -resolution) || ((state & 0x3) == ENCODER_DEFAULT_POS)) {
        if (encoder_pulses[i] >= 1) {
#else
    if (encoder_pulses[i] >= resolution) {
#endif

            encoder_value[index]++;
            changed = true;
#ifdef SPLIT_KEYBOARD
            if (should_process_encoder())
#endif // SPLIT_KEYBOARD
#ifdef ENCODER_MAP_ENABLE
                encoder_exec_mapping(index, ENCODER_COUNTER_CLOCKWISE);
#else  // ENCODER_MAP_ENABLE
        encoder_update_kb(index, ENCODER_COUNTER_CLOCKWISE);
#endif // ENCODER_MAP_ENABLE
        }

#ifdef ENCODER_DEFAULT_POS
        if (encoder_pulses[i] <= -1) {
#else
    if (encoder_pulses[i] <= -resolution) { // direction is arbitrary here, but this clockwise
#endif
            encoder_value[index]--;
            changed = true;
#ifdef SPLIT_KEYBOARD
            if (should_process_encoder())
#endif // SPLIT_KEYBOARD
#ifdef ENCODER_MAP_ENABLE
                encoder_exec_mapping(index, ENCODER_CLOCKWISE);
#else  // ENCODER_MAP_ENABLE
        encoder_update_kb(index, ENCODER_CLOCKWISE);
#endif // ENCODER_MAP_ENABLE
        }
        encoder_pulses[i] %= resolution;
#ifdef ENCODER_DEFAULT_POS
        encoder_pulses[i] = 0;
    }
#endif
    return changed;
}

bool encoder_read(void) {
    bool changed = false;
    for (uint8_t i = 0; i < thisCount; i++) {
        uint8_t new_status = (readPin(encoders_pad_a[i]) << 0) | (readPin(encoders_pad_b[i]) << 1);
        if ((encoder_state[i] & 0x3) != new_status || encoder_interrupt_update[i]) {
            encoder_state[i] <<= 2;
            encoder_state[i] |= new_status;
            changed |= encoder_update(i, encoder_state[i]);
            encoder_interrupt_update[i] = false;
        }
    }
    return changed;
}

void encoder_inerrupt_read(uint8_t index) {
    encoder_state[index] <<= 2;
    encoder_state[index] |= (readPin(encoders_pad_a[index]) << 0) | (readPin(encoders_pad_b[index]) << 1);
    encoder_pulses[index] += encoder_LUT[encoder_state[index] & 0xF];
    encoder_interrupt_update[index] = true;
}

#ifdef SPLIT_KEYBOARD
void last_encoder_activity_trigger(void);

void encoder_state_raw(uint8_t *slave_state) {
    memcpy(slave_state, &encoder_value[thisHand], sizeof(uint8_t) * thisCount);
}

void encoder_update_raw(uint8_t *slave_state) {
    bool changed = false;
    for (uint8_t i = 0; i < thatCount; i++) { // Note inverted logic -- we want the opposite side
        const uint8_t index = i + thatHand;
        int8_t        delta = slave_state[i] - encoder_value[index];
        while (delta > 0) {
            delta--;
            encoder_value[index]++;
            changed = true;
#    ifdef ENCODER_MAP_ENABLE
            encoder_exec_mapping(index, ENCODER_COUNTER_CLOCKWISE);
#    else  // ENCODER_MAP_ENABLE
            encoder_update_kb(index, ENCODER_COUNTER_CLOCKWISE);
#    endif // ENCODER_MAP_ENABLE
        }
        while (delta < 0) {
            delta++;
            encoder_value[index]--;
            changed = true;
#    ifdef ENCODER_MAP_ENABLE
            encoder_exec_mapping(index, ENCODER_CLOCKWISE);
#    else  // ENCODER_MAP_ENABLE
            encoder_update_kb(index, ENCODER_CLOCKWISE);
#    endif // ENCODER_MAP_ENABLE
        }
    }

    // Update the last encoder input time -- handled external to encoder_read() when we're running a split
    if (changed) last_encoder_activity_trigger();
}
#endif

void encoder_inerrupt_read(uint8_t index) {
    encoder_state[index] <<= 2;
    encoder_state[index] |= (readPin(encoders_pad_a[index]) << 0) | (readPin(encoders_pad_b[index]) << 1);
    encoder_pulses[index] += encoder_LUT[encoder_state[index] & 0xF];
    encoder_interrupt_update[index] = true;
}<|MERGE_RESOLUTION|>--- conflicted
+++ resolved
@@ -54,13 +54,8 @@
 #endif
 static int8_t encoder_LUT[] = {0, -1, 1, 0, 1, 0, 0, -1, -1, 0, 0, 1, 0, 1, -1, 0};
 
-<<<<<<< HEAD
-static uint8_t encoder_state[NUM_ENCODERS]  = {0};
-static int8_t  encoder_pulses[NUM_ENCODERS] = {0};
-=======
 static uint8_t encoder_state[NUM_ENCODERS]            = {0};
 static int8_t  encoder_pulses[NUM_ENCODERS]           = {0};
->>>>>>> 353a5f88
 static bool    encoder_interrupt_update[NUM_ENCODERS] = {false};
 
 // encoder counts
@@ -281,11 +276,4 @@
     // Update the last encoder input time -- handled external to encoder_read() when we're running a split
     if (changed) last_encoder_activity_trigger();
 }
-#endif
-
-void encoder_inerrupt_read(uint8_t index) {
-    encoder_state[index] <<= 2;
-    encoder_state[index] |= (readPin(encoders_pad_a[index]) << 0) | (readPin(encoders_pad_b[index]) << 1);
-    encoder_pulses[index] += encoder_LUT[encoder_state[index] & 0xF];
-    encoder_interrupt_update[index] = true;
-}+#endif