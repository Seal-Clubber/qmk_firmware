/*
 * (c) 2015 flabberast <s3+flabbergast@sdfeu.org>
 *
 * Based on the following work:
 *  - Guillaume Duc's raw hid example (MIT License)
 *    https://github.com/guiduc/usb-hid-chibios-example
 *  - PJRC Teensy examples (MIT License)
 *    https://www.pjrc.com/teensy/usb_keyboard.html
 *  - hasu's TMK keyboard code (GPL v2 and some code Modified BSD)
 *    https://github.com/tmk/tmk_keyboard/
 *  - ChibiOS demo code (Apache 2.0 License)
 *    http://www.chibios.org
 *
 * Since some GPL'd code is used, this work is licensed under
 * GPL v2 or later.
 */

/*
 * Implementation notes:
 *
 * USBEndpointConfig - Configured using explicit order instead of struct member name.
 *   This is due to ChibiOS hal LLD differences, which is dependent on hardware,
 *   "USBv1" devices have `ep_buffers` and "OTGv1" have `in_multiplier`.
 *   Given `USBv1/hal_usb_lld.h` marks the field as "not currently used" this code file
 *   makes the assumption this is safe to avoid littering with preprocessor directives.
 */

#include <ch.h>
#include <hal.h>
#include <string.h>

#include "usb_main.h"

#include "host.h"
#include "chibios_config.h"
#include "debug.h"
#include "suspend.h"
#ifdef SLEEP_LED_ENABLE
#    include "sleep_led.h"
#    include "led.h"
#endif
#include "wait.h"
#include "usb_device_state.h"
#include "usb_descriptor.h"
#include "usb_driver.h"

#ifdef NKRO_ENABLE
#    include "keycode_config.h"

extern keymap_config_t keymap_config;
#endif

/* ---------------------------------------------------------
 *       Global interface variables and declarations
 * ---------------------------------------------------------
 */

#ifndef usb_lld_connect_bus
#    define usb_lld_connect_bus(usbp)
#endif

#ifndef usb_lld_disconnect_bus
#    define usb_lld_disconnect_bus(usbp)
#endif

uint8_t                keyboard_idle __attribute__((aligned(2)))     = 0;
uint8_t                keyboard_protocol __attribute__((aligned(2))) = 1;
uint8_t                keyboard_led_state                            = 0;
volatile uint16_t      keyboard_idle_count                           = 0;
static virtual_timer_t keyboard_idle_timer;

#if CH_KERNEL_MAJOR >= 7
static void keyboard_idle_timer_cb(struct ch_virtual_timer *, void *arg);
#elif CH_KERNEL_MAJOR <= 6
static void keyboard_idle_timer_cb(void *arg);
#endif

report_keyboard_t keyboard_report_sent = {{0}};
#ifdef MOUSE_ENABLE
report_mouse_t mouse_report_blank = {0};
#endif /* MOUSE_ENABLE */
#ifdef EXTRAKEY_ENABLE
uint8_t extra_report_blank[3] = {0};
#endif /* EXTRAKEY_ENABLE */

/* ---------------------------------------------------------
 *            Descriptors and USB driver objects
 * ---------------------------------------------------------
 */

/* USB Low Level driver specific endpoint fields */
#if !defined(usb_lld_endpoint_fields)
#    define usb_lld_endpoint_fields   \
        2,        /* IN multiplier */ \
            NULL, /* SETUP buffer (not a SETUP endpoint) */
#endif

/* HID specific constants */
#define HID_GET_REPORT 0x01
#define HID_GET_IDLE 0x02
#define HID_GET_PROTOCOL 0x03
#define HID_SET_REPORT 0x09
#define HID_SET_IDLE 0x0A
#define HID_SET_PROTOCOL 0x0B

/*
 * Handles the GET_DESCRIPTOR callback
 *
 * Returns the proper descriptor
 */
static const USBDescriptor *usb_get_descriptor_cb(USBDriver *usbp, uint8_t dtype, uint8_t dindex, uint16_t wIndex) {
    (void)usbp;
    static USBDescriptor desc;
    uint16_t             wValue = ((uint16_t)dtype << 8) | dindex;
    desc.ud_string              = NULL;
    desc.ud_size                = get_usb_descriptor(wValue, wIndex, (const void **const) & desc.ud_string);
    if (desc.ud_string == NULL)
        return NULL;
    else
        return &desc;
}

/*
 * USB notification callback that does nothing.  Needed to work around bugs in
 * some USB LLDs that fail to resume the waiting thread when the notification
 * callback pointer is NULL.
 */
static void dummy_usb_cb(USBDriver *usbp, usbep_t ep) {
    (void)usbp;
    (void)ep;
}

#ifndef KEYBOARD_SHARED_EP
/* keyboard endpoint state structure */
static USBInEndpointState kbd_ep_state;
/* keyboard endpoint initialization structure (IN) - see USBEndpointConfig comment at top of file */
static const USBEndpointConfig kbd_ep_config = {
    USB_EP_MODE_TYPE_INTR,  /* Interrupt EP */
    NULL,                   /* SETUP packet notification callback */
    dummy_usb_cb,           /* IN notification callback */
    NULL,                   /* OUT notification callback */
    KEYBOARD_EPSIZE,        /* IN maximum packet size */
    0,                      /* OUT maximum packet size */
    &kbd_ep_state,          /* IN Endpoint state */
    NULL,                   /* OUT endpoint state */
    usb_lld_endpoint_fields /* USB driver specific endpoint fields */
};
#endif

#if defined(MOUSE_ENABLE) && !defined(MOUSE_SHARED_EP)
/* mouse endpoint state structure */
static USBInEndpointState mouse_ep_state;

/* mouse endpoint initialization structure (IN) - see USBEndpointConfig comment at top of file */
static const USBEndpointConfig mouse_ep_config = {
    USB_EP_MODE_TYPE_INTR,  /* Interrupt EP */
    NULL,                   /* SETUP packet notification callback */
    dummy_usb_cb,           /* IN notification callback */
    NULL,                   /* OUT notification callback */
    MOUSE_EPSIZE,           /* IN maximum packet size */
    0,                      /* OUT maximum packet size */
    &mouse_ep_state,        /* IN Endpoint state */
    NULL,                   /* OUT endpoint state */
    usb_lld_endpoint_fields /* USB driver specific endpoint fields */
};
#endif

#ifdef SHARED_EP_ENABLE
/* shared endpoint state structure */
static USBInEndpointState shared_ep_state;

/* shared endpoint initialization structure (IN) - see USBEndpointConfig comment at top of file */
static const USBEndpointConfig shared_ep_config = {
    USB_EP_MODE_TYPE_INTR,  /* Interrupt EP */
    NULL,                   /* SETUP packet notification callback */
    dummy_usb_cb,           /* IN notification callback */
    NULL,                   /* OUT notification callback */
    SHARED_EPSIZE,          /* IN maximum packet size */
    0,                      /* OUT maximum packet size */
    &shared_ep_state,       /* IN Endpoint state */
    NULL,                   /* OUT endpoint state */
    usb_lld_endpoint_fields /* USB driver specific endpoint fields */
};
#endif

#if defined(JOYSTICK_ENABLE) && !defined(JOYSTICK_SHARED_EP)
/* joystick endpoint state structure */
static USBInEndpointState joystick_ep_state;

/* joystick endpoint initialization structure (IN) - see USBEndpointConfig comment at top of file */
static const USBEndpointConfig joystick_ep_config = {
    USB_EP_MODE_TYPE_INTR,  /* Interrupt EP */
    NULL,                   /* SETUP packet notification callback */
    dummy_usb_cb,           /* IN notification callback */
    NULL,                   /* OUT notification callback */
    JOYSTICK_EPSIZE,        /* IN maximum packet size */
    0,                      /* OUT maximum packet size */
    &joystick_ep_state,     /* IN Endpoint state */
    NULL,                   /* OUT endpoint state */
    usb_lld_endpoint_fields /* USB driver specific endpoint fields */
};
#endif

#if defined(DIGITIZER_ENABLE) && !defined(DIGITIZER_SHARED_EP)
/* digitizer endpoint state structure */
static USBInEndpointState digitizer_ep_state;

/* digitizer endpoint initialization structure (IN) - see USBEndpointConfig comment at top of file */
static const USBEndpointConfig digitizer_ep_config = {
    USB_EP_MODE_TYPE_INTR,  /* Interrupt EP */
    NULL,                   /* SETUP packet notification callback */
    dummy_usb_cb,           /* IN notification callback */
    NULL,                   /* OUT notification callback */
    DIGITIZER_EPSIZE,       /* IN maximum packet size */
    0,                      /* OUT maximum packet size */
    &digitizer_ep_state,    /* IN Endpoint state */
    NULL,                   /* OUT endpoint state */
    usb_lld_endpoint_fields /* USB driver specific endpoint fields */
};
#endif

#ifdef USB_ENDPOINTS_ARE_REORDERABLE
typedef struct {
    size_t              queue_capacity_in;
    size_t              queue_capacity_out;
    USBInEndpointState  in_ep_state;
    USBOutEndpointState out_ep_state;
    USBInEndpointState  int_ep_state;
    USBEndpointConfig   inout_ep_config;
    USBEndpointConfig   int_ep_config;
    const QMKUSBConfig  config;
    QMKUSBDriver        driver;
} usb_driver_config_t;
#else
typedef struct {
    size_t              queue_capacity_in;
    size_t              queue_capacity_out;
    USBInEndpointState  in_ep_state;
    USBOutEndpointState out_ep_state;
    USBInEndpointState  int_ep_state;
    USBEndpointConfig   in_ep_config;
    USBEndpointConfig   out_ep_config;
    USBEndpointConfig   int_ep_config;
    const QMKUSBConfig  config;
    QMKUSBDriver        driver;
} usb_driver_config_t;
#endif

#ifdef USB_ENDPOINTS_ARE_REORDERABLE
/* Reusable initialization structure - see USBEndpointConfig comment at top of file */
#    define QMK_USB_DRIVER_CONFIG(stream, notification, fixedsize)                                                              \
        {                                                                                                                       \
            .queue_capacity_in = stream##_IN_CAPACITY, .queue_capacity_out = stream##_OUT_CAPACITY,                             \
            .inout_ep_config =                                                                                                  \
                {                                                                                                               \
                    stream##_IN_MODE,       /* Interrupt EP */                                                                  \
                    NULL,                   /* SETUP packet notification callback */                                            \
                    qmkusbDataTransmitted,  /* IN notification callback */                                                      \
                    qmkusbDataReceived,     /* OUT notification callback */                                                     \
                    stream##_EPSIZE,        /* IN maximum packet size */                                                        \
                    stream##_EPSIZE,        /* OUT maximum packet size */                                                       \
                    NULL,                   /* IN Endpoint state */                                                             \
                    NULL,                   /* OUT endpoint state */                                                            \
                    usb_lld_endpoint_fields /* USB driver specific endpoint fields */                                           \
                },                                                                                                              \
            .int_ep_config =                                                                                                    \
                {                                                                                                               \
                    USB_EP_MODE_TYPE_INTR,      /* Interrupt EP */                                                              \
                    NULL,                       /* SETUP packet notification callback */                                        \
                    qmkusbInterruptTransmitted, /* IN notification callback */                                                  \
                    NULL,                       /* OUT notification callback */                                                 \
                    CDC_NOTIFICATION_EPSIZE,    /* IN maximum packet size */                                                    \
                    0,                          /* OUT maximum packet size */                                                   \
                    NULL,                       /* IN Endpoint state */                                                         \
                    NULL,                       /* OUT endpoint state */                                                        \
                    usb_lld_endpoint_fields     /* USB driver specific endpoint fields */                                       \
                },                                                                                                              \
            .config = {                                                                                                         \
                .usbp        = &USB_DRIVER,                                                                                     \
                .bulk_in     = stream##_IN_EPNUM,                                                                               \
                .bulk_out    = stream##_OUT_EPNUM,                                                                              \
                .int_in      = notification,                                                                                    \
                .in_buffers  = stream##_IN_CAPACITY,                                                                            \
                .out_buffers = stream##_OUT_CAPACITY,                                                                           \
                .in_size     = stream##_EPSIZE,                                                                                 \
                .out_size    = stream##_EPSIZE,                                                                                 \
                .fixed_size  = fixedsize,                                                                                       \
                .ib          = (__attribute__((aligned(4))) uint8_t[BQ_BUFFER_SIZE(stream##_IN_CAPACITY, stream##_EPSIZE)]){},  \
                .ob          = (__attribute__((aligned(4))) uint8_t[BQ_BUFFER_SIZE(stream##_OUT_CAPACITY, stream##_EPSIZE)]){}, \
            }                                                                                                                   \
        }
#else
/* Reusable initialization structure - see USBEndpointConfig comment at top of file */
#    define QMK_USB_DRIVER_CONFIG(stream, notification, fixedsize)                                                              \
        {                                                                                                                       \
            .queue_capacity_in = stream##_IN_CAPACITY, .queue_capacity_out = stream##_OUT_CAPACITY,                             \
            .in_ep_config =                                                                                                     \
                {                                                                                                               \
                    stream##_IN_MODE,       /* Interrupt EP */                                                                  \
                    NULL,                   /* SETUP packet notification callback */                                            \
                    qmkusbDataTransmitted,  /* IN notification callback */                                                      \
                    NULL,                   /* OUT notification callback */                                                     \
                    stream##_EPSIZE,        /* IN maximum packet size */                                                        \
                    0,                      /* OUT maximum packet size */                                                       \
                    NULL,                   /* IN Endpoint state */                                                             \
                    NULL,                   /* OUT endpoint state */                                                            \
                    usb_lld_endpoint_fields /* USB driver specific endpoint fields */                                           \
                },                                                                                                              \
            .out_ep_config =                                                                                                    \
                {                                                                                                               \
                    stream##_OUT_MODE,      /* Interrupt EP */                                                                  \
                    NULL,                   /* SETUP packet notification callback */                                            \
                    NULL,                   /* IN notification callback */                                                      \
                    qmkusbDataReceived,     /* OUT notification callback */                                                     \
                    0,                      /* IN maximum packet size */                                                        \
                    stream##_EPSIZE,        /* OUT maximum packet size */                                                       \
                    NULL,                   /* IN Endpoint state */                                                             \
                    NULL,                   /* OUT endpoint state */                                                            \
                    usb_lld_endpoint_fields /* USB driver specific endpoint fields */                                           \
                },                                                                                                              \
            .int_ep_config =                                                                                                    \
                {                                                                                                               \
                    USB_EP_MODE_TYPE_INTR,      /* Interrupt EP */                                                              \
                    NULL,                       /* SETUP packet notification callback */                                        \
                    qmkusbInterruptTransmitted, /* IN notification callback */                                                  \
                    NULL,                       /* OUT notification callback */                                                 \
                    CDC_NOTIFICATION_EPSIZE,    /* IN maximum packet size */                                                    \
                    0,                          /* OUT maximum packet size */                                                   \
                    NULL,                       /* IN Endpoint state */                                                         \
                    NULL,                       /* OUT endpoint state */                                                        \
                    usb_lld_endpoint_fields     /* USB driver specific endpoint fields */                                       \
                },                                                                                                              \
            .config = {                                                                                                         \
                .usbp        = &USB_DRIVER,                                                                                     \
                .bulk_in     = stream##_IN_EPNUM,                                                                               \
                .bulk_out    = stream##_OUT_EPNUM,                                                                              \
                .int_in      = notification,                                                                                    \
                .in_buffers  = stream##_IN_CAPACITY,                                                                            \
                .out_buffers = stream##_OUT_CAPACITY,                                                                           \
                .in_size     = stream##_EPSIZE,                                                                                 \
                .out_size    = stream##_EPSIZE,                                                                                 \
                .fixed_size  = fixedsize,                                                                                       \
                .ib          = (__attribute__((aligned(4))) uint8_t[BQ_BUFFER_SIZE(stream##_IN_CAPACITY, stream##_EPSIZE)]){},  \
                .ob          = (__attribute__((aligned(4))) uint8_t[BQ_BUFFER_SIZE(stream##_OUT_CAPACITY, stream##_EPSIZE)]){}, \
            }                                                                                                                   \
        }
#endif

typedef struct {
    union {
        struct {
#ifdef CONSOLE_ENABLE
            usb_driver_config_t console_driver;
#endif
#ifdef RAW_ENABLE
            usb_driver_config_t raw_driver;
#endif
#ifdef MIDI_ENABLE
            usb_driver_config_t midi_driver;
#endif
#ifdef VIRTSER_ENABLE
            usb_driver_config_t serial_driver;
#endif
        };
        usb_driver_config_t array[0];
    };
} usb_driver_configs_t;

static usb_driver_configs_t drivers = {
#ifdef CONSOLE_ENABLE
#    define CONSOLE_IN_CAPACITY 4
#    define CONSOLE_OUT_CAPACITY 4
#    define CONSOLE_IN_MODE USB_EP_MODE_TYPE_INTR
#    define CONSOLE_OUT_MODE USB_EP_MODE_TYPE_INTR
    .console_driver = QMK_USB_DRIVER_CONFIG(CONSOLE, 0, true),
#endif
#ifdef RAW_ENABLE
#    ifndef RAW_IN_CAPACITY
#        define RAW_IN_CAPACITY 4
#    endif
#    ifndef RAW_OUT_CAPACITY
#        define RAW_OUT_CAPACITY 4
#    endif
#    define RAW_IN_MODE USB_EP_MODE_TYPE_INTR
#    define RAW_OUT_MODE USB_EP_MODE_TYPE_INTR
    .raw_driver = QMK_USB_DRIVER_CONFIG(RAW, 0, false),
#endif

#ifdef MIDI_ENABLE
#    define MIDI_STREAM_IN_CAPACITY 4
#    define MIDI_STREAM_OUT_CAPACITY 4
#    define MIDI_STREAM_IN_MODE USB_EP_MODE_TYPE_BULK
#    define MIDI_STREAM_OUT_MODE USB_EP_MODE_TYPE_BULK
    .midi_driver = QMK_USB_DRIVER_CONFIG(MIDI_STREAM, 0, false),
#endif

#ifdef VIRTSER_ENABLE
#    define CDC_IN_CAPACITY 4
#    define CDC_OUT_CAPACITY 4
#    define CDC_IN_MODE USB_EP_MODE_TYPE_BULK
#    define CDC_OUT_MODE USB_EP_MODE_TYPE_BULK
    .serial_driver = QMK_USB_DRIVER_CONFIG(CDC, CDC_NOTIFICATION_EPNUM, false),
#endif
};

#define NUM_USB_DRIVERS (sizeof(drivers) / sizeof(usb_driver_config_t))

/* ---------------------------------------------------------
 *                  USB driver functions
 * ---------------------------------------------------------
 */

#define USB_EVENT_QUEUE_SIZE 16
usbevent_t event_queue[USB_EVENT_QUEUE_SIZE];
uint8_t    event_queue_head;
uint8_t    event_queue_tail;

void usb_event_queue_init(void) {
    // Initialise the event queue
    memset(&event_queue, 0, sizeof(event_queue));
    event_queue_head = 0;
    event_queue_tail = 0;
}

static inline bool usb_event_queue_enqueue(usbevent_t event) {
    uint8_t next = (event_queue_head + 1) % USB_EVENT_QUEUE_SIZE;
    if (next == event_queue_tail) {
        return false;
    }
    event_queue[event_queue_head] = event;
    event_queue_head              = next;
    return true;
}

static inline bool usb_event_queue_dequeue(usbevent_t *event) {
    if (event_queue_head == event_queue_tail) {
        return false;
    }
    *event           = event_queue[event_queue_tail];
    event_queue_tail = (event_queue_tail + 1) % USB_EVENT_QUEUE_SIZE;
    return true;
}

static inline void usb_event_suspend_handler(void) {
    usb_device_state_set_suspend(USB_DRIVER.configuration != 0, USB_DRIVER.configuration);
#ifdef SLEEP_LED_ENABLE
    sleep_led_enable();
#endif /* SLEEP_LED_ENABLE */
}

static inline void usb_event_wakeup_handler(void) {
    suspend_wakeup_init();
    usb_device_state_set_resume(USB_DRIVER.configuration != 0, USB_DRIVER.configuration);
#ifdef SLEEP_LED_ENABLE
    sleep_led_disable();
    // NOTE: converters may not accept this
    led_set(host_keyboard_leds());
#endif /* SLEEP_LED_ENABLE */
}

bool last_suspend_state = false;

void usb_event_queue_task(void) {
    usbevent_t event;
    while (usb_event_queue_dequeue(&event)) {
        switch (event) {
            case USB_EVENT_SUSPEND:
                last_suspend_state = true;
                usb_event_suspend_handler();
                break;
            case USB_EVENT_WAKEUP:
                last_suspend_state = false;
                usb_event_wakeup_handler();
                break;
            case USB_EVENT_CONFIGURED:
                usb_device_state_set_configuration(USB_DRIVER.configuration != 0, USB_DRIVER.configuration);
                break;
            case USB_EVENT_UNCONFIGURED:
                usb_device_state_set_configuration(false, 0);
                break;
            case USB_EVENT_RESET:
                usb_device_state_set_reset();
                break;
            default:
                // Nothing to do, we don't handle it.
                break;
        }
    }
}

/* Handles the USB driver global events
 * TODO: maybe disable some things when connection is lost? */
static void usb_event_cb(USBDriver *usbp, usbevent_t event) {
    switch (event) {
        case USB_EVENT_ADDRESS:
            return;

        case USB_EVENT_CONFIGURED:
            osalSysLockFromISR();
            /* Enable the endpoints specified into the configuration. */
#ifndef KEYBOARD_SHARED_EP
            usbInitEndpointI(usbp, KEYBOARD_IN_EPNUM, &kbd_ep_config);
#endif
#if defined(MOUSE_ENABLE) && !defined(MOUSE_SHARED_EP)
            usbInitEndpointI(usbp, MOUSE_IN_EPNUM, &mouse_ep_config);
#endif
#ifdef SHARED_EP_ENABLE
            usbInitEndpointI(usbp, SHARED_IN_EPNUM, &shared_ep_config);
#endif
#if defined(JOYSTICK_ENABLE) && !defined(JOYSTICK_SHARED_EP)
            usbInitEndpointI(usbp, JOYSTICK_IN_EPNUM, &joystick_ep_config);
#endif
#if defined(DIGITIZER_ENABLE) && !defined(DIGITIZER_SHARED_EP)
            usbInitEndpointI(usbp, DIGITIZER_IN_EPNUM, &digitizer_ep_config);
#endif
            for (int i = 0; i < NUM_USB_DRIVERS; i++) {
#ifdef USB_ENDPOINTS_ARE_REORDERABLE
                usbInitEndpointI(usbp, drivers.array[i].config.bulk_in, &drivers.array[i].inout_ep_config);
#else
                usbInitEndpointI(usbp, drivers.array[i].config.bulk_in, &drivers.array[i].in_ep_config);
                usbInitEndpointI(usbp, drivers.array[i].config.bulk_out, &drivers.array[i].out_ep_config);
#endif
                if (drivers.array[i].config.int_in) {
                    usbInitEndpointI(usbp, drivers.array[i].config.int_in, &drivers.array[i].int_ep_config);
                }
                qmkusbConfigureHookI(&drivers.array[i].driver);
            }
            osalSysUnlockFromISR();
            if (last_suspend_state) {
                usb_event_queue_enqueue(USB_EVENT_WAKEUP);
            }
            usb_event_queue_enqueue(USB_EVENT_CONFIGURED);
            return;
        case USB_EVENT_SUSPEND:
            /* Falls into.*/
        case USB_EVENT_UNCONFIGURED:
            /* Falls into.*/
        case USB_EVENT_RESET:
            usb_event_queue_enqueue(event);
            for (int i = 0; i < NUM_USB_DRIVERS; i++) {
                chSysLockFromISR();
                /* Disconnection event on suspend.*/
                qmkusbSuspendHookI(&drivers.array[i].driver);
                chSysUnlockFromISR();
            }
            return;

        case USB_EVENT_WAKEUP:
            // TODO: from ISR! print("[W]");
            for (int i = 0; i < NUM_USB_DRIVERS; i++) {
                chSysLockFromISR();
                /* Disconnection event on suspend.*/
                qmkusbWakeupHookI(&drivers.array[i].driver);
                chSysUnlockFromISR();
            }
            usb_event_queue_enqueue(USB_EVENT_WAKEUP);
            return;

        case USB_EVENT_STALLED:
            return;
    }
}

/* Function used locally in os/hal/src/usb.c for getting descriptors
 * need it here for HID descriptor */
static uint16_t get_hword(uint8_t *p) {
    uint16_t hw;

    hw = (uint16_t)*p++;
    hw |= (uint16_t)*p << 8U;
    return hw;
}

/*
 * Appendix G: HID Request Support Requirements
 *
 * The following table enumerates the requests that need to be supported by various types of HID class devices.
 * Device type     GetReport   SetReport   GetIdle     SetIdle     GetProtocol SetProtocol
 * ------------------------------------------------------------------------------------------
 * Boot Mouse      Required    Optional    Optional    Optional    Required    Required
 * Non-Boot Mouse  Required    Optional    Optional    Optional    Optional    Optional
 * Boot Keyboard   Required    Optional    Required    Required    Required    Required
 * Non-Boot Keybrd Required    Optional    Required    Required    Optional    Optional
 * Other Device    Required    Optional    Optional    Optional    Optional    Optional
 */

static uint8_t set_report_buf[2] __attribute__((aligned(4)));
static void    set_led_transfer_cb(USBDriver *usbp) {
    if (usbp->setup[6] == 2) { /* LSB(wLength) */
        uint8_t report_id = set_report_buf[0];
        if ((report_id == REPORT_ID_KEYBOARD) || (report_id == REPORT_ID_NKRO)) {
            keyboard_led_state = set_report_buf[1];
        }
    } else {
        keyboard_led_state = set_report_buf[0];
    }
}

/* Callback for SETUP request on the endpoint 0 (control) */
static bool usb_request_hook_cb(USBDriver *usbp) {
    const USBDescriptor *dp;

    /* usbp->setup fields:
     *  0:   bmRequestType (bitmask)
     *  1:   bRequest
     *  2,3: (LSB,MSB) wValue
     *  4,5: (LSB,MSB) wIndex
     *  6,7: (LSB,MSB) wLength (number of bytes to transfer if there is a data phase) */

    /* Handle HID class specific requests */
    if (((usbp->setup[0] & USB_RTYPE_TYPE_MASK) == USB_RTYPE_TYPE_CLASS) && ((usbp->setup[0] & USB_RTYPE_RECIPIENT_MASK) == USB_RTYPE_RECIPIENT_INTERFACE)) {
        switch (usbp->setup[0] & USB_RTYPE_DIR_MASK) {
            case USB_RTYPE_DIR_DEV2HOST:
                switch (usbp->setup[1]) { /* bRequest */
                    case HID_GET_REPORT:
                        switch (usbp->setup[4]) { /* LSB(wIndex) (check MSB==0?) */
                            case KEYBOARD_INTERFACE:
                                usbSetupTransfer(usbp, (uint8_t *)&keyboard_report_sent, sizeof(keyboard_report_sent), NULL);
                                return TRUE;
                                break;

#if defined(MOUSE_ENABLE) && !defined(MOUSE_SHARED_EP)
                            case MOUSE_INTERFACE:
                                usbSetupTransfer(usbp, (uint8_t *)&mouse_report_blank, sizeof(mouse_report_blank), NULL);
                                return TRUE;
                                break;
#endif

                            default:
                                usbSetupTransfer(usbp, NULL, 0, NULL);
                                return TRUE;
                                break;
                        }
                        break;

                    case HID_GET_PROTOCOL:
                        if ((usbp->setup[4] == KEYBOARD_INTERFACE) && (usbp->setup[5] == 0)) { /* wIndex */
                            usbSetupTransfer(usbp, &keyboard_protocol, 1, NULL);
                            return TRUE;
                        }
                        break;

                    case HID_GET_IDLE:
                        usbSetupTransfer(usbp, &keyboard_idle, 1, NULL);
                        return TRUE;
                        break;
                }
                break;

            case USB_RTYPE_DIR_HOST2DEV:
                switch (usbp->setup[1]) { /* bRequest */
                    case HID_SET_REPORT:
                        switch (usbp->setup[4]) { /* LSB(wIndex) (check MSB==0?) */
                            case KEYBOARD_INTERFACE:
#if defined(SHARED_EP_ENABLE) && !defined(KEYBOARD_SHARED_EP)
                            case SHARED_INTERFACE:
#endif
                                usbSetupTransfer(usbp, set_report_buf, sizeof(set_report_buf), set_led_transfer_cb);
                                return TRUE;
                                break;
                        }
                        break;

                    case HID_SET_PROTOCOL:
                        if ((usbp->setup[4] == KEYBOARD_INTERFACE) && (usbp->setup[5] == 0)) { /* wIndex */
                            keyboard_protocol = ((usbp->setup[2]) != 0x00);                    /* LSB(wValue) */
#ifdef NKRO_ENABLE
                            if (!keyboard_protocol && keyboard_idle) {
#else  /* NKRO_ENABLE */
                            if (keyboard_idle) {
#endif /* NKRO_ENABLE */
                                /* arm the idle timer if boot protocol & idle */
                                osalSysLockFromISR();
                                chVTSetI(&keyboard_idle_timer, 4 * TIME_MS2I(keyboard_idle), keyboard_idle_timer_cb, (void *)usbp);
                                osalSysUnlockFromISR();
                            }
                        }
                        usbSetupTransfer(usbp, NULL, 0, NULL);
                        return TRUE;
                        break;

                    case HID_SET_IDLE:
                        keyboard_idle = usbp->setup[3]; /* MSB(wValue) */
                                                        /* arm the timer */
#ifdef NKRO_ENABLE
                        if (!keymap_config.nkro && keyboard_idle) {
#else  /* NKRO_ENABLE */
                        if (keyboard_idle) {
#endif /* NKRO_ENABLE */
                            osalSysLockFromISR();
                            chVTSetI(&keyboard_idle_timer, 4 * TIME_MS2I(keyboard_idle), keyboard_idle_timer_cb, (void *)usbp);
                            osalSysUnlockFromISR();
                        }
                        usbSetupTransfer(usbp, NULL, 0, NULL);
                        return TRUE;
                        break;
                }
                break;
        }
    }

    /* Handle the Get_Descriptor Request for HID class (not handled by the default hook) */
    if ((usbp->setup[0] == 0x81) && (usbp->setup[1] == USB_REQ_GET_DESCRIPTOR)) {
        dp = usbp->config->get_descriptor_cb(usbp, usbp->setup[3], usbp->setup[2], get_hword(&usbp->setup[4]));
        if (dp == NULL) return FALSE;
        usbSetupTransfer(usbp, (uint8_t *)dp->ud_string, dp->ud_size, NULL);
        return TRUE;
    }

    for (int i = 0; i < NUM_USB_DRIVERS; i++) {
        if (drivers.array[i].config.int_in) {
            // NOTE: Assumes that we only have one serial driver
            return qmkusbRequestsHook(usbp);
        }
    }

    return FALSE;
}

/* Start-of-frame callback */
static void usb_sof_cb(USBDriver *usbp) {
    osalSysLockFromISR();
    for (int i = 0; i < NUM_USB_DRIVERS; i++) {
        qmkusbSOFHookI(&drivers.array[i].driver);
    }
    osalSysUnlockFromISR();
}

/* USB driver configuration */
static const USBConfig usbcfg = {
    usb_event_cb,          /* USB events callback */
    usb_get_descriptor_cb, /* Device GET_DESCRIPTOR request callback */
    usb_request_hook_cb,   /* Requests hook callback */
    usb_sof_cb             /* Start Of Frame callback */
};

/*
 * Initialize the USB driver
 */
void init_usb_driver(USBDriver *usbp) {
    for (int i = 0; i < NUM_USB_DRIVERS; i++) {
#ifdef USB_ENDPOINTS_ARE_REORDERABLE
        QMKUSBDriver *driver                       = &drivers.array[i].driver;
        drivers.array[i].inout_ep_config.in_state  = &drivers.array[i].in_ep_state;
        drivers.array[i].inout_ep_config.out_state = &drivers.array[i].out_ep_state;
        drivers.array[i].int_ep_config.in_state    = &drivers.array[i].int_ep_state;
        qmkusbObjectInit(driver, &drivers.array[i].config);
        qmkusbStart(driver, &drivers.array[i].config);
#else
        QMKUSBDriver *driver                     = &drivers.array[i].driver;
        drivers.array[i].in_ep_config.in_state   = &drivers.array[i].in_ep_state;
        drivers.array[i].out_ep_config.out_state = &drivers.array[i].out_ep_state;
        drivers.array[i].int_ep_config.in_state  = &drivers.array[i].int_ep_state;
        qmkusbObjectInit(driver, &drivers.array[i].config);
        qmkusbStart(driver, &drivers.array[i].config);
#endif
    }

    /*
     * Activates the USB driver and then the USB bus pull-up on D+.
     * Note, a delay is inserted in order to not have to disconnect the cable
     * after a reset.
     */
    usbDisconnectBus(usbp);
    usbStop(usbp);
    wait_ms(50);
    usbStart(usbp, &usbcfg);
    usbConnectBus(usbp);

    chVTObjectInit(&keyboard_idle_timer);
}

<<<<<<< HEAD
__attribute__((weak)) void usb_wakeup(USBDriver *usbp) {
#if STM32_USB_USE_OTG1 || STM32_USB_USE_OTG1
    stm32_otg_t *otgp = usbp->otg;
=======
__attribute__((weak)) void restart_usb_driver(USBDriver *usbp) {
    usbDisconnectBus(usbp);
    usbStop(usbp);
>>>>>>> 2709b6ed

    osalSysLock();
    /* If clocks are gated off, turn them back on (may be the case if
     coming out of suspend mode).*/
    if (otgp->PCGCCTL & (PCGCCTL_STPPCLK | PCGCCTL_GATEHCLK)) {
        /* Set to zero to un-gate the USB core clocks.*/
        otgp->PCGCCTL &= ~(PCGCCTL_STPPCLK | PCGCCTL_GATEHCLK);
    }
    _usb_wakeup(usbp);
    osalSysUnlock();
#endif
}

__attribute__((weak)) void usb_start(USBDriver *usbp) {
    usbStart(usbp, &usbcfg);
    usbConnectBus(usbp);
}

/* ---------------------------------------------------------
 *                  Keyboard functions
 * ---------------------------------------------------------
 */

/* Idle requests timer code
 * callback (called from ISR, unlocked state) */
#if CH_KERNEL_MAJOR >= 7
static void keyboard_idle_timer_cb(struct ch_virtual_timer *timer, void *arg) {
    (void)timer;
#elif CH_KERNEL_MAJOR <= 6
static void keyboard_idle_timer_cb(void *arg) {
#endif
    USBDriver *usbp = (USBDriver *)arg;

    osalSysLockFromISR();

    /* check that the states of things are as they're supposed to */
    if (usbGetDriverStateI(usbp) != USB_ACTIVE) {
        /* do not rearm the timer, should be enabled on IDLE request */
        osalSysUnlockFromISR();
        return;
    }

#ifdef NKRO_ENABLE
    if (!keymap_config.nkro && keyboard_idle && keyboard_protocol) {
#else  /* NKRO_ENABLE */
    if (keyboard_idle && keyboard_protocol) {
#endif /* NKRO_ENABLE */
        /* TODO: are we sure we want the KBD_ENDPOINT? */
        if (!usbGetTransmitStatusI(usbp, KEYBOARD_IN_EPNUM)) {
            usbStartTransmitI(usbp, KEYBOARD_IN_EPNUM, (uint8_t *)&keyboard_report_sent, KEYBOARD_EPSIZE);
        }
        /* rearm the timer */
        chVTSetI(&keyboard_idle_timer, 4 * TIME_MS2I(keyboard_idle), keyboard_idle_timer_cb, (void *)usbp);
    }

    /* do not rearm the timer if the condition above fails
     * it should be enabled again on either IDLE or SET_PROTOCOL requests */
    osalSysUnlockFromISR();
}

/* LED status */
uint8_t keyboard_leds(void) {
    return keyboard_led_state;
}

/* prepare and start sending a report IN
 * not callable from ISR or locked state */
void send_keyboard(report_keyboard_t *report) {
    osalSysLock();
    if (usbGetDriverStateI(&USB_DRIVER) != USB_ACTIVE) {
        goto unlock;
    }

#ifdef NKRO_ENABLE
    if (keymap_config.nkro && keyboard_protocol) { /* NKRO protocol */
        /* need to wait until the previous packet has made it through */
        /* can rewrite this using the synchronous API, then would wait
         * until *after* the packet has been transmitted. I think
         * this is more efficient */
        /* busy wait, should be short and not very common */
        if (usbGetTransmitStatusI(&USB_DRIVER, SHARED_IN_EPNUM)) {
            /* Need to either suspend, or loop and call unlock/lock during
             * every iteration - otherwise the system will remain locked,
             * no interrupts served, so USB not going through as well.
             * Note: for suspend, need USB_USE_WAIT == TRUE in halconf.h */
            osalThreadSuspendS(&(&USB_DRIVER)->epc[SHARED_IN_EPNUM]->in_state->thread);

            /* after osalThreadSuspendS returns USB status might have changed */
            if (usbGetDriverStateI(&USB_DRIVER) != USB_ACTIVE) {
                goto unlock;
            }
        }
        usbStartTransmitI(&USB_DRIVER, SHARED_IN_EPNUM, (uint8_t *)report, sizeof(struct nkro_report));
    } else
#endif /* NKRO_ENABLE */
    {  /* regular protocol */
        /* need to wait until the previous packet has made it through */
        /* busy wait, should be short and not very common */
        if (usbGetTransmitStatusI(&USB_DRIVER, KEYBOARD_IN_EPNUM)) {
            /* Need to either suspend, or loop and call unlock/lock during
             * every iteration - otherwise the system will remain locked,
             * no interrupts served, so USB not going through as well.
             * Note: for suspend, need USB_USE_WAIT == TRUE in halconf.h */
            osalThreadSuspendS(&(&USB_DRIVER)->epc[KEYBOARD_IN_EPNUM]->in_state->thread);

            /* after osalThreadSuspendS returns USB status might have changed */
            if (usbGetDriverStateI(&USB_DRIVER) != USB_ACTIVE) {
                goto unlock;
            }
        }
        uint8_t *data, size;
        if (keyboard_protocol) {
            data = (uint8_t *)report;
            size = KEYBOARD_REPORT_SIZE;
        } else { /* boot protocol */
            data = &report->mods;
            size = 8;
        }
        usbStartTransmitI(&USB_DRIVER, KEYBOARD_IN_EPNUM, data, size);
    }
    keyboard_report_sent = *report;

unlock:
    osalSysUnlock();
}

/* ---------------------------------------------------------
 *                     Mouse functions
 * ---------------------------------------------------------
 */

#ifdef MOUSE_ENABLE
void send_mouse(report_mouse_t *report) {
    osalSysLock();
    if (usbGetDriverStateI(&USB_DRIVER) != USB_ACTIVE) {
        osalSysUnlock();
        return;
    }

    if (usbGetTransmitStatusI(&USB_DRIVER, MOUSE_IN_EPNUM)) {
        /* Need to either suspend, or loop and call unlock/lock during
         * every iteration - otherwise the system will remain locked,
         * no interrupts served, so USB not going through as well.
         * Note: for suspend, need USB_USE_WAIT == TRUE in halconf.h */
        if (osalThreadSuspendTimeoutS(&(&USB_DRIVER)->epc[MOUSE_IN_EPNUM]->in_state->thread, TIME_MS2I(10)) == MSG_TIMEOUT) {
            osalSysUnlock();
            return;
        }
    }
    usbStartTransmitI(&USB_DRIVER, MOUSE_IN_EPNUM, (uint8_t *)report, sizeof(report_mouse_t));
    osalSysUnlock();
}

#else  /* MOUSE_ENABLE */
void send_mouse(report_mouse_t *report) {
    (void)report;
}
#endif /* MOUSE_ENABLE */

/* ---------------------------------------------------------
 *                   Extrakey functions
 * ---------------------------------------------------------
 */

void send_extra(report_extra_t *report) {
#ifdef EXTRAKEY_ENABLE
    osalSysLock();
    if (usbGetDriverStateI(&USB_DRIVER) != USB_ACTIVE) {
        osalSysUnlock();
        return;
    }

    if (usbGetTransmitStatusI(&USB_DRIVER, SHARED_IN_EPNUM)) {
        /* Need to either suspend, or loop and call unlock/lock during
         * every iteration - otherwise the system will remain locked,
         * no interrupts served, so USB not going through as well.
         * Note: for suspend, need USB_USE_WAIT == TRUE in halconf.h */
        if (osalThreadSuspendTimeoutS(&(&USB_DRIVER)->epc[SHARED_IN_EPNUM]->in_state->thread, TIME_MS2I(10)) == MSG_TIMEOUT) {
            osalSysUnlock();
            return;
        }
    }

    usbStartTransmitI(&USB_DRIVER, SHARED_IN_EPNUM, (uint8_t *)report, sizeof(report_extra_t));
    osalSysUnlock();
#endif
}

void send_programmable_button(report_programmable_button_t *report) {
#ifdef PROGRAMMABLE_BUTTON_ENABLE
    osalSysLock();
    if (usbGetDriverStateI(&USB_DRIVER) != USB_ACTIVE) {
        osalSysUnlock();
        return;
    }

    if (usbGetTransmitStatusI(&USB_DRIVER, SHARED_IN_EPNUM)) {
        /* Need to either suspend, or loop and call unlock/lock during
         * every iteration - otherwise the system will remain locked,
         * no interrupts served, so USB not going through as well.
         * Note: for suspend, need USB_USE_WAIT == TRUE in halconf.h */
        if (osalThreadSuspendTimeoutS(&(&USB_DRIVER)->epc[SHARED_IN_EPNUM]->in_state->thread, TIME_MS2I(10)) == MSG_TIMEOUT) {
            osalSysUnlock();
            return;
        }
    }

    usbStartTransmitI(&USB_DRIVER, SHARED_IN_EPNUM, (uint8_t *)report, sizeof(report_programmable_button_t));
    osalSysUnlock();
#endif
}

void send_joystick(report_joystick_t *report) {
#ifdef JOYSTICK_ENABLE
    osalSysLock();
    if (usbGetDriverStateI(&USB_DRIVER) != USB_ACTIVE) {
        osalSysUnlock();
        return;
    }

    if (usbGetTransmitStatusI(&USB_DRIVER, JOYSTICK_IN_EPNUM)) {
        /* Need to either suspend, or loop and call unlock/lock during
         * every iteration - otherwise the system will remain locked,
         * no interrupts served, so USB not going through as well.
         * Note: for suspend, need USB_USE_WAIT == TRUE in halconf.h */
        if (osalThreadSuspendTimeoutS(&(&USB_DRIVER)->epc[JOYSTICK_IN_EPNUM]->in_state->thread, TIME_MS2I(10)) == MSG_TIMEOUT) {
            osalSysUnlock();
            return;
        }
    }

    usbStartTransmitI(&USB_DRIVER, JOYSTICK_IN_EPNUM, (uint8_t *)report, sizeof(report_joystick_t));
    osalSysUnlock();
#endif
}

void send_digitizer(report_digitizer_t *report) {
#ifdef DIGITIZER_ENABLE
    osalSysLock();
    if (usbGetDriverStateI(&USB_DRIVER) != USB_ACTIVE) {
        osalSysUnlock();
        return;
    }

    if (usbGetTransmitStatusI(&USB_DRIVER, DIGITIZER_IN_EPNUM)) {
        /* Need to either suspend, or loop and call unlock/lock during
         * every iteration - otherwise the system will remain locked,
         * no interrupts served, so USB not going through as well.
         * Note: for suspend, need USB_USE_WAIT == TRUE in halconf.h */
        if (osalThreadSuspendTimeoutS(&(&USB_DRIVER)->epc[DIGITIZER_IN_EPNUM]->in_state->thread, TIME_MS2I(10)) == MSG_TIMEOUT) {
            osalSysUnlock();
            return;
        }
    }

    usbStartTransmitI(&USB_DRIVER, DIGITIZER_IN_EPNUM, (uint8_t *)report, sizeof(report_digitizer_t));
    osalSysUnlock();
#endif
}

/* ---------------------------------------------------------
 *                   Console functions
 * ---------------------------------------------------------
 */

#ifdef CONSOLE_ENABLE

int8_t sendchar(uint8_t c) {
    static bool timed_out = false;
    /* The `timed_out` state is an approximation of the ideal `is_listener_disconnected?` state.
     *
     * When a 5ms timeout write has timed out, hid_listen is most likely not running, or not
     * listening to this keyboard, so we go into the timed_out state. In this state we assume
     * that hid_listen is most likely not gonna be connected to us any time soon, so it would
     * be wasteful to write follow-up characters with a 5ms timeout, it would all add up and
     * unncecessarily slow down the firmware. However instead of just dropping the characters,
     * we write them with a TIME_IMMEDIATE timeout, which is a zero timeout,
     * and this will succeed only if hid_listen gets connected again. When a write with
     * TIME_IMMEDIATE timeout succeeds, we know that hid_listen is listening to us again, and
     * we can go back to the timed_out = false state, and following writes will be executed
     * with a 5ms timeout. The reason we don't just send all characters with the TIME_IMMEDIATE
     * timeout is that this could cause bytes to be lost even if hid_listen is running, if there
     * is a lot of data being sent over the console.
     *
     * This logic will work correctly as long as hid_listen is able to receive at least 200
     * bytes per second. On a heavily overloaded machine that's so overloaded that it's
     * unusable, and constantly swapping, hid_listen might have trouble receiving 200 bytes per
     * second, so some bytes might be lost on the console.
     */

    const sysinterval_t timeout = timed_out ? TIME_IMMEDIATE : TIME_MS2I(5);
    const size_t        result  = chnWriteTimeout(&drivers.console_driver.driver, &c, 1, timeout);
    timed_out                   = (result == 0);
    return result;
}

// Just a dummy function for now, this could be exposed as a weak function
// Or connected to the actual QMK console
static void console_receive(uint8_t *data, uint8_t length) {
    (void)data;
    (void)length;
}

void console_task(void) {
    uint8_t buffer[CONSOLE_EPSIZE];
    size_t  size = 0;
    do {
        size = chnReadTimeout(&drivers.console_driver.driver, buffer, sizeof(buffer), TIME_IMMEDIATE);
        if (size > 0) {
            console_receive(buffer, size);
        }
    } while (size > 0);
}

#endif /* CONSOLE_ENABLE */

#ifdef RAW_ENABLE
void raw_hid_send(uint8_t *data, uint8_t length) {
    // TODO: implement variable size packet
    if (length != RAW_EPSIZE) {
        return;
    }
    chnWrite(&drivers.raw_driver.driver, data, length);
}

__attribute__((weak)) void raw_hid_receive(uint8_t *data, uint8_t length) {
    // Users should #include "raw_hid.h" in their own code
    // and implement this function there. Leave this as weak linkage
    // so users can opt to not handle data coming in.
}

void raw_hid_task(void) {
    uint8_t buffer[RAW_EPSIZE];
    size_t  size = 0;
    do {
        size = chnReadTimeout(&drivers.raw_driver.driver, buffer, sizeof(buffer), TIME_IMMEDIATE);
        if (size > 0) {
            raw_hid_receive(buffer, size);
        }
    } while (size > 0);
}

#endif

#ifdef MIDI_ENABLE

void send_midi_packet(MIDI_EventPacket_t *event) {
    chnWrite(&drivers.midi_driver.driver, (uint8_t *)event, sizeof(MIDI_EventPacket_t));
}

bool recv_midi_packet(MIDI_EventPacket_t *const event) {
    size_t size = chnReadTimeout(&drivers.midi_driver.driver, (uint8_t *)event, sizeof(MIDI_EventPacket_t), TIME_IMMEDIATE);
    return size == sizeof(MIDI_EventPacket_t);
}
void midi_ep_task(void) {
    uint8_t buffer[MIDI_STREAM_EPSIZE];
    size_t  size = 0;
    do {
        size = chnReadTimeout(&drivers.midi_driver.driver, buffer, sizeof(buffer), TIME_IMMEDIATE);
        if (size > 0) {
            MIDI_EventPacket_t event;
            recv_midi_packet(&event);
        }
    } while (size > 0);
}
#endif

#ifdef VIRTSER_ENABLE

void virtser_init(void) {}

void virtser_send(const uint8_t byte) {
    chnWrite(&drivers.serial_driver.driver, &byte, 1);
}

__attribute__((weak)) void virtser_recv(uint8_t c) {
    // Ignore by default
}

void virtser_task(void) {
    uint8_t numBytesReceived = 0;
    uint8_t buffer[16];
    do {
        numBytesReceived = chnReadTimeout(&drivers.serial_driver.driver, buffer, sizeof(buffer), TIME_IMMEDIATE);
        for (int i = 0; i < numBytesReceived; i++) {
            virtser_recv(buffer[i]);
        }
    } while (numBytesReceived > 0);
}

#endif<|MERGE_RESOLUTION|>--- conflicted
+++ resolved
@@ -770,15 +770,9 @@
     chVTObjectInit(&keyboard_idle_timer);
 }
 
-<<<<<<< HEAD
 __attribute__((weak)) void usb_wakeup(USBDriver *usbp) {
 #if STM32_USB_USE_OTG1 || STM32_USB_USE_OTG1
     stm32_otg_t *otgp = usbp->otg;
-=======
-__attribute__((weak)) void restart_usb_driver(USBDriver *usbp) {
-    usbDisconnectBus(usbp);
-    usbStop(usbp);
->>>>>>> 2709b6ed
 
     osalSysLock();
     /* If clocks are gated off, turn them back on (may be the case if
