/*
 * (c) 2015 flabberast <s3+flabbergast@sdfeu.org>
 *
 * Based on the following work:
 *  - Guillaume Duc's raw hid example (MIT License)
 *    https://github.com/guiduc/usb-hid-chibios-example
 *  - PJRC Teensy examples (MIT License)
 *    https://www.pjrc.com/teensy/usb_keyboard.html
 *  - hasu's TMK keyboard code (GPL v2 and some code Modified BSD)
 *    https://github.com/tmk/tmk_keyboard/
 *  - ChibiOS demo code (Apache 2.0 License)
 *    http://www.chibios.org
 *
 * Since some GPL'd code is used, this work is licensed under
 * GPL v2 or later.
 */

/*
 * Implementation notes:
 *
 * USBEndpointConfig - Configured using explicit order instead of struct member name.
 *   This is due to ChibiOS hal LLD differences, which is dependent on hardware,
 *   "USBv1" devices have `ep_buffers` and "OTGv1" have `in_multiplier`.
 *   Given `USBv1/hal_usb_lld.h` marks the field as "not currently used" this code file
 *   makes the assumption this is safe to avoid littering with preprocessor directives.
 */

#include <ch.h>
#include <hal.h>
#include <string.h>

#include "usb_main.h"

#include "host.h"
#include "chibios_config.h"
#include "debug.h"
#include "suspend.h"
#ifdef SLEEP_LED_ENABLE
#    include "sleep_led.h"
#    include "led.h"
#endif
#include "wait.h"
#include "usb_device_state.h"
#include "usb_descriptor.h"
#include "usb_driver.h"

#ifdef NKRO_ENABLE
#    include "keycode_config.h"

extern keymap_config_t keymap_config;
#endif

/* ---------------------------------------------------------
 *       Global interface variables and declarations
 * ---------------------------------------------------------
 */

#ifndef usb_lld_connect_bus
#    define usb_lld_connect_bus(usbp)
#endif

#ifndef usb_lld_disconnect_bus
#    define usb_lld_disconnect_bus(usbp)
#endif

uint8_t                keyboard_idle __attribute__((aligned(2)))     = 0;
uint8_t                keyboard_protocol __attribute__((aligned(2))) = 1;
uint8_t                keyboard_led_state                            = 0;
volatile uint16_t      keyboard_idle_count                           = 0;
static virtual_timer_t keyboard_idle_timer;

static void keyboard_idle_timer_cb(struct ch_virtual_timer *, void *arg);

report_keyboard_t keyboard_report_sent = {{0}};
report_mouse_t    mouse_report_sent    = {0};

union {
    uint8_t           report_id;
    report_keyboard_t keyboard;
#ifdef EXTRAKEY_ENABLE
    report_extra_t extra;
#endif
#ifdef MOUSE_ENABLE
    report_mouse_t mouse;
#endif
#ifdef DIGITIZER_ENABLE
    report_digitizer_t digitizer;
#endif
#ifdef JOYSTICK_ENABLE
    report_joystick_t joystick;
#endif
} universal_report_blank = {0};

/* ---------------------------------------------------------
 *            Descriptors and USB driver objects
 * ---------------------------------------------------------
 */

/* USB Low Level driver specific endpoint fields */
#if !defined(usb_lld_endpoint_fields)
#    define usb_lld_endpoint_fields   \
        2,        /* IN multiplier */ \
            NULL, /* SETUP buffer (not a SETUP endpoint) */
#endif

/* HID specific constants */
#define HID_GET_REPORT 0x01
#define HID_GET_IDLE 0x02
#define HID_GET_PROTOCOL 0x03
#define HID_SET_REPORT 0x09
#define HID_SET_IDLE 0x0A
#define HID_SET_PROTOCOL 0x0B

/*
 * Handles the GET_DESCRIPTOR callback
 *
 * Returns the proper descriptor
 */
static const USBDescriptor *usb_get_descriptor_cb(USBDriver *usbp, uint8_t dtype, uint8_t dindex, uint16_t wIndex) {
    (void)usbp;
    static USBDescriptor desc;
    uint16_t             wValue  = ((uint16_t)dtype << 8) | dindex;
    uint16_t             wLength = ((uint16_t)usbp->setup[7] << 8) | usbp->setup[6];
    desc.ud_string               = NULL;
    desc.ud_size                 = get_usb_descriptor(wValue, wIndex, wLength, (const void **const) & desc.ud_string);
    if (desc.ud_string == NULL)
        return NULL;
    else
        return &desc;
}

/*
 * USB notification callback that does nothing.  Needed to work around bugs in
 * some USB LLDs that fail to resume the waiting thread when the notification
 * callback pointer is NULL.
 */
static void dummy_usb_cb(USBDriver *usbp, usbep_t ep) {
    (void)usbp;
    (void)ep;
}

#ifndef KEYBOARD_SHARED_EP
/* keyboard endpoint state structure */
static USBInEndpointState kbd_ep_state;
/* keyboard endpoint initialization structure (IN) - see USBEndpointConfig comment at top of file */
static const USBEndpointConfig kbd_ep_config = {
    USB_EP_MODE_TYPE_INTR,  /* Interrupt EP */
    NULL,                   /* SETUP packet notification callback */
    dummy_usb_cb,           /* IN notification callback */
    NULL,                   /* OUT notification callback */
    KEYBOARD_EPSIZE,        /* IN maximum packet size */
    0,                      /* OUT maximum packet size */
    &kbd_ep_state,          /* IN Endpoint state */
    NULL,                   /* OUT endpoint state */
    usb_lld_endpoint_fields /* USB driver specific endpoint fields */
};
#endif

#if defined(MOUSE_ENABLE) && !defined(MOUSE_SHARED_EP)
/* mouse endpoint state structure */
static USBInEndpointState mouse_ep_state;

/* mouse endpoint initialization structure (IN) - see USBEndpointConfig comment at top of file */
static const USBEndpointConfig mouse_ep_config = {
    USB_EP_MODE_TYPE_INTR,  /* Interrupt EP */
    NULL,                   /* SETUP packet notification callback */
    dummy_usb_cb,           /* IN notification callback */
    NULL,                   /* OUT notification callback */
    MOUSE_EPSIZE,           /* IN maximum packet size */
    0,                      /* OUT maximum packet size */
    &mouse_ep_state,        /* IN Endpoint state */
    NULL,                   /* OUT endpoint state */
    usb_lld_endpoint_fields /* USB driver specific endpoint fields */
};
#endif

#ifdef SHARED_EP_ENABLE
/* shared endpoint state structure */
static USBInEndpointState shared_ep_state;

/* shared endpoint initialization structure (IN) - see USBEndpointConfig comment at top of file */
static const USBEndpointConfig shared_ep_config = {
    USB_EP_MODE_TYPE_INTR,  /* Interrupt EP */
    NULL,                   /* SETUP packet notification callback */
    dummy_usb_cb,           /* IN notification callback */
    NULL,                   /* OUT notification callback */
    SHARED_EPSIZE,          /* IN maximum packet size */
    0,                      /* OUT maximum packet size */
    &shared_ep_state,       /* IN Endpoint state */
    NULL,                   /* OUT endpoint state */
    usb_lld_endpoint_fields /* USB driver specific endpoint fields */
};
#endif

#if defined(JOYSTICK_ENABLE) && !defined(JOYSTICK_SHARED_EP)
/* joystick endpoint state structure */
static USBInEndpointState joystick_ep_state;

/* joystick endpoint initialization structure (IN) - see USBEndpointConfig comment at top of file */
static const USBEndpointConfig joystick_ep_config = {
    USB_EP_MODE_TYPE_INTR,  /* Interrupt EP */
    NULL,                   /* SETUP packet notification callback */
    dummy_usb_cb,           /* IN notification callback */
    NULL,                   /* OUT notification callback */
    JOYSTICK_EPSIZE,        /* IN maximum packet size */
    0,                      /* OUT maximum packet size */
    &joystick_ep_state,     /* IN Endpoint state */
    NULL,                   /* OUT endpoint state */
    usb_lld_endpoint_fields /* USB driver specific endpoint fields */
};
#endif

#if defined(DIGITIZER_ENABLE) && !defined(DIGITIZER_SHARED_EP)
/* digitizer endpoint state structure */
static USBInEndpointState digitizer_ep_state;

/* digitizer endpoint initialization structure (IN) - see USBEndpointConfig comment at top of file */
static const USBEndpointConfig digitizer_ep_config = {
    USB_EP_MODE_TYPE_INTR,  /* Interrupt EP */
    NULL,                   /* SETUP packet notification callback */
    dummy_usb_cb,           /* IN notification callback */
    NULL,                   /* OUT notification callback */
    DIGITIZER_EPSIZE,       /* IN maximum packet size */
    0,                      /* OUT maximum packet size */
    &digitizer_ep_state,    /* IN Endpoint state */
    NULL,                   /* OUT endpoint state */
    usb_lld_endpoint_fields /* USB driver specific endpoint fields */
};
#endif

#ifdef USB_ENDPOINTS_ARE_REORDERABLE
typedef struct {
    size_t              queue_capacity_in;
    size_t              queue_capacity_out;
    USBInEndpointState  in_ep_state;
    USBOutEndpointState out_ep_state;
    USBInEndpointState  int_ep_state;
    USBEndpointConfig   inout_ep_config;
    USBEndpointConfig   int_ep_config;
    const QMKUSBConfig  config;
    QMKUSBDriver        driver;
} usb_driver_config_t;
#else
typedef struct {
    size_t              queue_capacity_in;
    size_t              queue_capacity_out;
    USBInEndpointState  in_ep_state;
    USBOutEndpointState out_ep_state;
    USBInEndpointState  int_ep_state;
    USBEndpointConfig   in_ep_config;
    USBEndpointConfig   out_ep_config;
    USBEndpointConfig   int_ep_config;
    const QMKUSBConfig  config;
    QMKUSBDriver        driver;
} usb_driver_config_t;
#endif

#ifdef USB_ENDPOINTS_ARE_REORDERABLE
/* Reusable initialization structure - see USBEndpointConfig comment at top of file */
#    define QMK_USB_DRIVER_CONFIG(stream, notification, fixedsize)                                                              \
        {                                                                                                                       \
            .queue_capacity_in = stream##_IN_CAPACITY, .queue_capacity_out = stream##_OUT_CAPACITY,                             \
            .inout_ep_config =                                                                                                  \
                {                                                                                                               \
                    stream##_IN_MODE,       /* Interrupt EP */                                                                  \
                    NULL,                   /* SETUP packet notification callback */                                            \
                    qmkusbDataTransmitted,  /* IN notification callback */                                                      \
                    qmkusbDataReceived,     /* OUT notification callback */                                                     \
                    stream##_EPSIZE,        /* IN maximum packet size */                                                        \
                    stream##_EPSIZE,        /* OUT maximum packet size */                                                       \
                    NULL,                   /* IN Endpoint state */                                                             \
                    NULL,                   /* OUT endpoint state */                                                            \
                    usb_lld_endpoint_fields /* USB driver specific endpoint fields */                                           \
                },                                                                                                              \
            .int_ep_config =                                                                                                    \
                {                                                                                                               \
                    USB_EP_MODE_TYPE_INTR,      /* Interrupt EP */                                                              \
                    NULL,                       /* SETUP packet notification callback */                                        \
                    qmkusbInterruptTransmitted, /* IN notification callback */                                                  \
                    NULL,                       /* OUT notification callback */                                                 \
                    CDC_NOTIFICATION_EPSIZE,    /* IN maximum packet size */                                                    \
                    0,                          /* OUT maximum packet size */                                                   \
                    NULL,                       /* IN Endpoint state */                                                         \
                    NULL,                       /* OUT endpoint state */                                                        \
                    usb_lld_endpoint_fields     /* USB driver specific endpoint fields */                                       \
                },                                                                                                              \
            .config = {                                                                                                         \
                .usbp        = &USB_DRIVER,                                                                                     \
                .bulk_in     = stream##_IN_EPNUM,                                                                               \
                .bulk_out    = stream##_OUT_EPNUM,                                                                              \
                .int_in      = notification,                                                                                    \
                .in_buffers  = stream##_IN_CAPACITY,                                                                            \
                .out_buffers = stream##_OUT_CAPACITY,                                                                           \
                .in_size     = stream##_EPSIZE,                                                                                 \
                .out_size    = stream##_EPSIZE,                                                                                 \
                .fixed_size  = fixedsize,                                                                                       \
                .ib          = (__attribute__((aligned(4))) uint8_t[BQ_BUFFER_SIZE(stream##_IN_CAPACITY, stream##_EPSIZE)]){},  \
                .ob          = (__attribute__((aligned(4))) uint8_t[BQ_BUFFER_SIZE(stream##_OUT_CAPACITY, stream##_EPSIZE)]){}, \
            }                                                                                                                   \
        }
#else
/* Reusable initialization structure - see USBEndpointConfig comment at top of file */
#    define QMK_USB_DRIVER_CONFIG(stream, notification, fixedsize)                                                              \
        {                                                                                                                       \
            .queue_capacity_in = stream##_IN_CAPACITY, .queue_capacity_out = stream##_OUT_CAPACITY,                             \
            .in_ep_config =                                                                                                     \
                {                                                                                                               \
                    stream##_IN_MODE,       /* Interrupt EP */                                                                  \
                    NULL,                   /* SETUP packet notification callback */                                            \
                    qmkusbDataTransmitted,  /* IN notification callback */                                                      \
                    NULL,                   /* OUT notification callback */                                                     \
                    stream##_EPSIZE,        /* IN maximum packet size */                                                        \
                    0,                      /* OUT maximum packet size */                                                       \
                    NULL,                   /* IN Endpoint state */                                                             \
                    NULL,                   /* OUT endpoint state */                                                            \
                    usb_lld_endpoint_fields /* USB driver specific endpoint fields */                                           \
                },                                                                                                              \
            .out_ep_config =                                                                                                    \
                {                                                                                                               \
                    stream##_OUT_MODE,      /* Interrupt EP */                                                                  \
                    NULL,                   /* SETUP packet notification callback */                                            \
                    NULL,                   /* IN notification callback */                                                      \
                    qmkusbDataReceived,     /* OUT notification callback */                                                     \
                    0,                      /* IN maximum packet size */                                                        \
                    stream##_EPSIZE,        /* OUT maximum packet size */                                                       \
                    NULL,                   /* IN Endpoint state */                                                             \
                    NULL,                   /* OUT endpoint state */                                                            \
                    usb_lld_endpoint_fields /* USB driver specific endpoint fields */                                           \
                },                                                                                                              \
            .int_ep_config =                                                                                                    \
                {                                                                                                               \
                    USB_EP_MODE_TYPE_INTR,      /* Interrupt EP */                                                              \
                    NULL,                       /* SETUP packet notification callback */                                        \
                    qmkusbInterruptTransmitted, /* IN notification callback */                                                  \
                    NULL,                       /* OUT notification callback */                                                 \
                    CDC_NOTIFICATION_EPSIZE,    /* IN maximum packet size */                                                    \
                    0,                          /* OUT maximum packet size */                                                   \
                    NULL,                       /* IN Endpoint state */                                                         \
                    NULL,                       /* OUT endpoint state */                                                        \
                    usb_lld_endpoint_fields     /* USB driver specific endpoint fields */                                       \
                },                                                                                                              \
            .config = {                                                                                                         \
                .usbp        = &USB_DRIVER,                                                                                     \
                .bulk_in     = stream##_IN_EPNUM,                                                                               \
                .bulk_out    = stream##_OUT_EPNUM,                                                                              \
                .int_in      = notification,                                                                                    \
                .in_buffers  = stream##_IN_CAPACITY,                                                                            \
                .out_buffers = stream##_OUT_CAPACITY,                                                                           \
                .in_size     = stream##_EPSIZE,                                                                                 \
                .out_size    = stream##_EPSIZE,                                                                                 \
                .fixed_size  = fixedsize,                                                                                       \
                .ib          = (__attribute__((aligned(4))) uint8_t[BQ_BUFFER_SIZE(stream##_IN_CAPACITY, stream##_EPSIZE)]){},  \
                .ob          = (__attribute__((aligned(4))) uint8_t[BQ_BUFFER_SIZE(stream##_OUT_CAPACITY, stream##_EPSIZE)]){}, \
            }                                                                                                                   \
        }
#endif

typedef struct {
    union {
        struct {
#ifdef CONSOLE_ENABLE
            usb_driver_config_t console_driver;
#endif
#ifdef RAW_ENABLE
            usb_driver_config_t raw_driver;
#endif
#ifdef MIDI_ENABLE
            usb_driver_config_t midi_driver;
#endif
#ifdef VIRTSER_ENABLE
            usb_driver_config_t serial_driver;
#endif
        };
        usb_driver_config_t array[0];
    };
} usb_driver_configs_t;

static usb_driver_configs_t drivers = {
#ifdef CONSOLE_ENABLE
#    define CONSOLE_IN_CAPACITY 4
#    define CONSOLE_OUT_CAPACITY 4
#    define CONSOLE_IN_MODE USB_EP_MODE_TYPE_INTR
#    define CONSOLE_OUT_MODE USB_EP_MODE_TYPE_INTR
    .console_driver = QMK_USB_DRIVER_CONFIG(CONSOLE, 0, true),
#endif
#ifdef RAW_ENABLE
#    ifndef RAW_IN_CAPACITY
#        define RAW_IN_CAPACITY 4
#    endif
#    ifndef RAW_OUT_CAPACITY
#        define RAW_OUT_CAPACITY 4
#    endif
#    define RAW_IN_MODE USB_EP_MODE_TYPE_INTR
#    define RAW_OUT_MODE USB_EP_MODE_TYPE_INTR
    .raw_driver = QMK_USB_DRIVER_CONFIG(RAW, 0, false),
#endif

#ifdef MIDI_ENABLE
#    define MIDI_STREAM_IN_CAPACITY 4
#    define MIDI_STREAM_OUT_CAPACITY 4
#    define MIDI_STREAM_IN_MODE USB_EP_MODE_TYPE_BULK
#    define MIDI_STREAM_OUT_MODE USB_EP_MODE_TYPE_BULK
    .midi_driver = QMK_USB_DRIVER_CONFIG(MIDI_STREAM, 0, false),
#endif

#ifdef VIRTSER_ENABLE
#    define CDC_IN_CAPACITY 4
#    define CDC_OUT_CAPACITY 4
#    define CDC_IN_MODE USB_EP_MODE_TYPE_BULK
#    define CDC_OUT_MODE USB_EP_MODE_TYPE_BULK
    .serial_driver = QMK_USB_DRIVER_CONFIG(CDC, CDC_NOTIFICATION_EPNUM, false),
#endif
};

#define NUM_USB_DRIVERS (sizeof(drivers) / sizeof(usb_driver_config_t))

/* ---------------------------------------------------------
 *                  USB driver functions
 * ---------------------------------------------------------
 */

#define USB_EVENT_QUEUE_SIZE 16
usbevent_t event_queue[USB_EVENT_QUEUE_SIZE];
uint8_t    event_queue_head;
uint8_t    event_queue_tail;

void usb_event_queue_init(void) {
    // Initialise the event queue
    memset(&event_queue, 0, sizeof(event_queue));
    event_queue_head = 0;
    event_queue_tail = 0;
}

static inline bool usb_event_queue_enqueue(usbevent_t event) {
    uint8_t next = (event_queue_head + 1) % USB_EVENT_QUEUE_SIZE;
    if (next == event_queue_tail) {
        return false;
    }
    event_queue[event_queue_head] = event;
    event_queue_head              = next;
    return true;
}

static inline bool usb_event_queue_dequeue(usbevent_t *event) {
    if (event_queue_head == event_queue_tail) {
        return false;
    }
    *event           = event_queue[event_queue_tail];
    event_queue_tail = (event_queue_tail + 1) % USB_EVENT_QUEUE_SIZE;
    return true;
}

static inline void usb_event_suspend_handler(void) {
    usb_device_state_set_suspend(USB_DRIVER.configuration != 0, USB_DRIVER.configuration);
#ifdef SLEEP_LED_ENABLE
    sleep_led_enable();
#endif /* SLEEP_LED_ENABLE */
}

static inline void usb_event_wakeup_handler(void) {
    suspend_wakeup_init();
    usb_device_state_set_resume(USB_DRIVER.configuration != 0, USB_DRIVER.configuration);
#ifdef SLEEP_LED_ENABLE
    sleep_led_disable();
    // NOTE: converters may not accept this
    led_set(host_keyboard_leds());
#endif /* SLEEP_LED_ENABLE */
}

bool last_suspend_state = false;

void usb_event_queue_task(void) {
    usbevent_t event;
    while (usb_event_queue_dequeue(&event)) {
        switch (event) {
            case USB_EVENT_SUSPEND:
                last_suspend_state = true;
                usb_event_suspend_handler();
                break;
            case USB_EVENT_WAKEUP:
                last_suspend_state = false;
                usb_event_wakeup_handler();
                break;
            case USB_EVENT_CONFIGURED:
                usb_device_state_set_configuration(USB_DRIVER.configuration != 0, USB_DRIVER.configuration);
                break;
            case USB_EVENT_UNCONFIGURED:
                usb_device_state_set_configuration(false, 0);
                break;
            case USB_EVENT_RESET:
                usb_device_state_set_reset();
                break;
            default:
                // Nothing to do, we don't handle it.
                break;
        }
    }
}

/* Handles the USB driver global events
 * TODO: maybe disable some things when connection is lost? */
static void usb_event_cb(USBDriver *usbp, usbevent_t event) {
    switch (event) {
        case USB_EVENT_ADDRESS:
            return;

        case USB_EVENT_CONFIGURED:
            osalSysLockFromISR();
            /* Enable the endpoints specified into the configuration. */
#ifndef KEYBOARD_SHARED_EP
            usbInitEndpointI(usbp, KEYBOARD_IN_EPNUM, &kbd_ep_config);
#endif
#if defined(MOUSE_ENABLE) && !defined(MOUSE_SHARED_EP)
            usbInitEndpointI(usbp, MOUSE_IN_EPNUM, &mouse_ep_config);
#endif
#ifdef SHARED_EP_ENABLE
            usbInitEndpointI(usbp, SHARED_IN_EPNUM, &shared_ep_config);
#endif
#if defined(JOYSTICK_ENABLE) && !defined(JOYSTICK_SHARED_EP)
            usbInitEndpointI(usbp, JOYSTICK_IN_EPNUM, &joystick_ep_config);
#endif
#if defined(DIGITIZER_ENABLE) && !defined(DIGITIZER_SHARED_EP)
            usbInitEndpointI(usbp, DIGITIZER_IN_EPNUM, &digitizer_ep_config);
#endif
            for (int i = 0; i < NUM_USB_DRIVERS; i++) {
#ifdef USB_ENDPOINTS_ARE_REORDERABLE
                usbInitEndpointI(usbp, drivers.array[i].config.bulk_in, &drivers.array[i].inout_ep_config);
#else
                usbInitEndpointI(usbp, drivers.array[i].config.bulk_in, &drivers.array[i].in_ep_config);
                usbInitEndpointI(usbp, drivers.array[i].config.bulk_out, &drivers.array[i].out_ep_config);
#endif
                if (drivers.array[i].config.int_in) {
                    usbInitEndpointI(usbp, drivers.array[i].config.int_in, &drivers.array[i].int_ep_config);
                }
                qmkusbConfigureHookI(&drivers.array[i].driver);
            }
            osalSysUnlockFromISR();
            if (last_suspend_state) {
                usb_event_queue_enqueue(USB_EVENT_WAKEUP);
            }
            usb_event_queue_enqueue(USB_EVENT_CONFIGURED);
            return;
        case USB_EVENT_SUSPEND:
            /* Falls into.*/
        case USB_EVENT_UNCONFIGURED:
            /* Falls into.*/
        case USB_EVENT_RESET:
            usb_event_queue_enqueue(event);
            for (int i = 0; i < NUM_USB_DRIVERS; i++) {
                chSysLockFromISR();
                /* Disconnection event on suspend.*/
                qmkusbSuspendHookI(&drivers.array[i].driver);
                chSysUnlockFromISR();
            }
            return;

        case USB_EVENT_WAKEUP:
            // TODO: from ISR! print("[W]");
            for (int i = 0; i < NUM_USB_DRIVERS; i++) {
                chSysLockFromISR();
                /* Disconnection event on suspend.*/
                qmkusbWakeupHookI(&drivers.array[i].driver);
                chSysUnlockFromISR();
            }
            usb_event_queue_enqueue(USB_EVENT_WAKEUP);
            return;

        case USB_EVENT_STALLED:
            return;
    }
}

/* Function used locally in os/hal/src/usb.c for getting descriptors
 * need it here for HID descriptor */
static uint16_t get_hword(uint8_t *p) {
    uint16_t hw;

    hw = (uint16_t)*p++;
    hw |= (uint16_t)*p << 8U;
    return hw;
}

/*
 * Appendix G: HID Request Support Requirements
 *
 * The following table enumerates the requests that need to be supported by various types of HID class devices.
 * Device type     GetReport   SetReport   GetIdle     SetIdle     GetProtocol SetProtocol
 * ------------------------------------------------------------------------------------------
 * Boot Mouse      Required    Optional    Optional    Optional    Required    Required
 * Non-Boot Mouse  Required    Optional    Optional    Optional    Optional    Optional
 * Boot Keyboard   Required    Optional    Required    Required    Required    Required
 * Non-Boot Keybrd Required    Optional    Required    Required    Optional    Optional
 * Other Device    Required    Optional    Optional    Optional    Optional    Optional
 */

static uint8_t set_report_buf[2] __attribute__((aligned(4)));

static void set_led_transfer_cb(USBDriver *usbp) {
    if (usbp->setup[6] == 2) { /* LSB(wLength) */
        uint8_t report_id = set_report_buf[0];
        if ((report_id == REPORT_ID_KEYBOARD) || (report_id == REPORT_ID_NKRO)) {
            keyboard_led_state = set_report_buf[1];
        }
    } else {
        keyboard_led_state = set_report_buf[0];
    }
}

/* Callback for SETUP request on the endpoint 0 (control) */
static bool usb_request_hook_cb(USBDriver *usbp) {
    const USBDescriptor *dp;

    /* usbp->setup fields:
     *  0:   bmRequestType (bitmask)
     *  1:   bRequest
     *  2,3: (LSB,MSB) wValue
     *  4,5: (LSB,MSB) wIndex
     *  6,7: (LSB,MSB) wLength (number of bytes to transfer if there is a data phase) */

    /* Handle HID class specific requests */
    if (((usbp->setup[0] & USB_RTYPE_TYPE_MASK) == USB_RTYPE_TYPE_CLASS) && ((usbp->setup[0] & USB_RTYPE_RECIPIENT_MASK) == USB_RTYPE_RECIPIENT_INTERFACE)) {
        switch (usbp->setup[0] & USB_RTYPE_DIR_MASK) {
            case USB_RTYPE_DIR_DEV2HOST:
                switch (usbp->setup[1]) { /* bRequest */
                    case HID_GET_REPORT:
                        switch (usbp->setup[4]) { /* LSB(wIndex) (check MSB==0?) */
#ifndef KEYBOARD_SHARED_EP
                            case KEYBOARD_INTERFACE:
                                usbSetupTransfer(usbp, (uint8_t *)&keyboard_report_sent, KEYBOARD_REPORT_SIZE, NULL);
                                return TRUE;
                                break;
#endif
#if defined(MOUSE_ENABLE) && !defined(MOUSE_SHARED_EP)
                            case MOUSE_INTERFACE:
                                usbSetupTransfer(usbp, (uint8_t *)&mouse_report_sent, sizeof(mouse_report_sent), NULL);
                                return TRUE;
                                break;
#endif
#ifdef SHARED_EP_ENABLE
                            case SHARED_INTERFACE:
#    ifdef KEYBOARD_SHARED_EP
                                if (usbp->setup[2] == REPORT_ID_KEYBOARD) {
                                    usbSetupTransfer(usbp, (uint8_t *)&keyboard_report_sent, KEYBOARD_REPORT_SIZE, NULL);
                                    return TRUE;
                                    break;
                                }
#    endif
#    ifdef MOUSE_SHARED_EP
                                if (usbp->setup[2] == REPORT_ID_MOUSE) {
                                    usbSetupTransfer(usbp, (uint8_t *)&mouse_report_sent, sizeof(mouse_report_sent), NULL);
                                    return TRUE;
                                    break;
                                }
#    endif
#endif /* SHARED_EP_ENABLE */
                            default:
                                universal_report_blank.report_id = usbp->setup[2];
                                usbSetupTransfer(usbp, (uint8_t *)&universal_report_blank, usbp->setup[6], NULL);
                                return TRUE;
                                break;
                        }
                        break;

                    case HID_GET_PROTOCOL:
                        if ((usbp->setup[4] == KEYBOARD_INTERFACE) && (usbp->setup[5] == 0)) { /* wIndex */
                            usbSetupTransfer(usbp, &keyboard_protocol, 1, NULL);
                            return TRUE;
                        }
                        break;

                    case HID_GET_IDLE:
                        usbSetupTransfer(usbp, &keyboard_idle, 1, NULL);
                        return TRUE;
                        break;
                }
                break;

            case USB_RTYPE_DIR_HOST2DEV:
                switch (usbp->setup[1]) { /* bRequest */
                    case HID_SET_REPORT:
                        switch (usbp->setup[4]) { /* LSB(wIndex) (check MSB==0?) */
                            case KEYBOARD_INTERFACE:
#if defined(SHARED_EP_ENABLE) && !defined(KEYBOARD_SHARED_EP)
                            case SHARED_INTERFACE:
#endif
                                usbSetupTransfer(usbp, set_report_buf, sizeof(set_report_buf), set_led_transfer_cb);
                                return TRUE;
                                break;
                        }
                        break;

                    case HID_SET_PROTOCOL:
                        if ((usbp->setup[4] == KEYBOARD_INTERFACE) && (usbp->setup[5] == 0)) { /* wIndex */
                            keyboard_protocol = ((usbp->setup[2]) != 0x00);                    /* LSB(wValue) */
#ifdef NKRO_ENABLE
<<<<<<< HEAD
                            // keymap_config.nkro = !!keyboard_protocol;
                            // if (!keymap_config.nkro && keyboard_idle) {
=======
>>>>>>> e62fc866
                            if (!keyboard_protocol && keyboard_idle) {
#else  /* NKRO_ENABLE */
                            if (keyboard_idle) {
#endif /* NKRO_ENABLE */
                                /* arm the idle timer if boot protocol & idle */
                                osalSysLockFromISR();
                                chVTSetI(&keyboard_idle_timer, 4 * TIME_MS2I(keyboard_idle), keyboard_idle_timer_cb, (void *)usbp);
                                osalSysUnlockFromISR();
                            }
                        }
                        usbSetupTransfer(usbp, NULL, 0, NULL);
                        return TRUE;
                        break;

                    case HID_SET_IDLE:
                        keyboard_idle = usbp->setup[3]; /* MSB(wValue) */
                                                        /* arm the timer */
#ifdef NKRO_ENABLE
                        if (!keymap_config.nkro && keyboard_idle) {
#else  /* NKRO_ENABLE */
                        if (keyboard_idle) {
#endif /* NKRO_ENABLE */
                            osalSysLockFromISR();
                            chVTSetI(&keyboard_idle_timer, 4 * TIME_MS2I(keyboard_idle), keyboard_idle_timer_cb, (void *)usbp);
                            osalSysUnlockFromISR();
                        }
                        usbSetupTransfer(usbp, NULL, 0, NULL);
                        return TRUE;
                        break;
                }
                break;
        }
    }

    /* Handle the Get_Descriptor Request for HID class (not handled by the default hook) */
    if ((usbp->setup[0] == 0x81) && (usbp->setup[1] == USB_REQ_GET_DESCRIPTOR)) {
        dp = usbp->config->get_descriptor_cb(usbp, usbp->setup[3], usbp->setup[2], get_hword(&usbp->setup[4]));
        if (dp == NULL) return FALSE;
        usbSetupTransfer(usbp, (uint8_t *)dp->ud_string, dp->ud_size, NULL);
        return TRUE;
    }

    for (int i = 0; i < NUM_USB_DRIVERS; i++) {
        if (drivers.array[i].config.int_in) {
            // NOTE: Assumes that we only have one serial driver
            return qmkusbRequestsHook(usbp);
        }
    }

    return FALSE;
}

/* Start-of-frame callback */
static void usb_sof_cb(USBDriver *usbp) {
    osalSysLockFromISR();
    for (int i = 0; i < NUM_USB_DRIVERS; i++) {
        qmkusbSOFHookI(&drivers.array[i].driver);
    }
    osalSysUnlockFromISR();
}

/* USB driver configuration */
static const USBConfig usbcfg = {
    usb_event_cb,          /* USB events callback */
    usb_get_descriptor_cb, /* Device GET_DESCRIPTOR request callback */
    usb_request_hook_cb,   /* Requests hook callback */
    usb_sof_cb             /* Start Of Frame callback */
};

/*
 * Initialize the USB driver
 */
void init_usb_driver(USBDriver *usbp) {
    for (int i = 0; i < NUM_USB_DRIVERS; i++) {
#ifdef USB_ENDPOINTS_ARE_REORDERABLE
        QMKUSBDriver *driver                       = &drivers.array[i].driver;
        drivers.array[i].inout_ep_config.in_state  = &drivers.array[i].in_ep_state;
        drivers.array[i].inout_ep_config.out_state = &drivers.array[i].out_ep_state;
        drivers.array[i].int_ep_config.in_state    = &drivers.array[i].int_ep_state;
        qmkusbObjectInit(driver, &drivers.array[i].config);
        qmkusbStart(driver, &drivers.array[i].config);
#else
        QMKUSBDriver *driver                     = &drivers.array[i].driver;
        drivers.array[i].in_ep_config.in_state   = &drivers.array[i].in_ep_state;
        drivers.array[i].out_ep_config.out_state = &drivers.array[i].out_ep_state;
        drivers.array[i].int_ep_config.in_state  = &drivers.array[i].int_ep_state;
        qmkusbObjectInit(driver, &drivers.array[i].config);
        qmkusbStart(driver, &drivers.array[i].config);
#endif
    }

    /*
     * Activates the USB driver and then the USB bus pull-up on D+.
     * Note, a delay is inserted in order to not have to disconnect the cable
     * after a reset.
     */
    usbDisconnectBus(usbp);
    usbStop(usbp);
    wait_ms(50);
    usbStart(usbp, &usbcfg);
    usbConnectBus(usbp);

    chVTObjectInit(&keyboard_idle_timer);
}

__attribute__((weak)) void restart_usb_driver(USBDriver *usbp) {
    usbDisconnectBus(usbp);
    usbStop(usbp);

#if USB_SUSPEND_WAKEUP_DELAY > 0
    // Some hubs, kvm switches, and monitors do
    // weird things, with USB device state bouncing
    // around wildly on wakeup, yielding race
    // conditions that can corrupt the keyboard state.
    //
    // Pause for a while to let things settle...
    wait_ms(USB_SUSPEND_WAKEUP_DELAY);
#endif

    usbStart(usbp, &usbcfg);
    usbConnectBus(usbp);
}

/* ---------------------------------------------------------
 *                  Keyboard functions
 * ---------------------------------------------------------
 */

/* Idle requests timer code
 * callback (called from ISR, unlocked state) */
static void keyboard_idle_timer_cb(struct ch_virtual_timer *timer, void *arg) {
    (void)timer;
    USBDriver *usbp = (USBDriver *)arg;

    osalSysLockFromISR();

    /* check that the states of things are as they're supposed to */
    if (usbGetDriverStateI(usbp) != USB_ACTIVE) {
        /* do not rearm the timer, should be enabled on IDLE request */
        osalSysUnlockFromISR();
        return;
    }

#ifdef NKRO_ENABLE
    if (!keymap_config.nkro && keyboard_idle && keyboard_protocol) {
#else  /* NKRO_ENABLE */
    if (keyboard_idle && keyboard_protocol) {
#endif /* NKRO_ENABLE */
        /* TODO: are we sure we want the KBD_ENDPOINT? */
        if (!usbGetTransmitStatusI(usbp, KEYBOARD_IN_EPNUM)) {
            usbStartTransmitI(usbp, KEYBOARD_IN_EPNUM, (uint8_t *)&keyboard_report_sent, KEYBOARD_EPSIZE);
        }
        /* rearm the timer */
        chVTSetI(&keyboard_idle_timer, 4 * TIME_MS2I(keyboard_idle), keyboard_idle_timer_cb, (void *)usbp);
    }

    /* do not rearm the timer if the condition above fails
     * it should be enabled again on either IDLE or SET_PROTOCOL requests */
    osalSysUnlockFromISR();
}

/* LED status */
uint8_t keyboard_leds(void) {
    return keyboard_led_state;
}

void send_report(uint8_t endpoint, void *report, size_t size) {
    osalSysLock();
    if (usbGetDriverStateI(&USB_DRIVER) != USB_ACTIVE) {
        osalSysUnlock();
        return;
    }

    if (usbGetTransmitStatusI(&USB_DRIVER, endpoint)) {
        /* Need to either suspend, or loop and call unlock/lock during
         * every iteration - otherwise the system will remain locked,
         * no interrupts served, so USB not going through as well.
         * Note: for suspend, need USB_USE_WAIT == TRUE in halconf.h */
        if (osalThreadSuspendTimeoutS(&(&USB_DRIVER)->epc[endpoint]->in_state->thread, TIME_MS2I(10)) == MSG_TIMEOUT) {
            osalSysUnlock();
            return;
        }
    }
    usbStartTransmitI(&USB_DRIVER, endpoint, report, size);
    osalSysUnlock();
}

/* prepare and start sending a report IN
 * not callable from ISR or locked state */
void send_keyboard(report_keyboard_t *report) {
    uint8_t ep   = KEYBOARD_IN_EPNUM;
    size_t  size = KEYBOARD_REPORT_SIZE;

    /* If we're in Boot Protocol, don't send any report ID or other funky fields */
    if (!keyboard_protocol) {
        send_report(ep, &report->mods, 8);
    } else {
#ifdef NKRO_ENABLE
        if (keymap_config.nkro) {
            ep   = SHARED_IN_EPNUM;
            size = sizeof(struct nkro_report);
        }
#endif

        send_report(ep, report, size);
    }

    keyboard_report_sent = *report;
}

/* ---------------------------------------------------------
 *                     Mouse functions
 * ---------------------------------------------------------
 */

void send_mouse(report_mouse_t *report) {
#ifdef MOUSE_ENABLE
    send_report(MOUSE_IN_EPNUM, report, sizeof(report_mouse_t));
    mouse_report_sent = *report;
#endif
}

/* ---------------------------------------------------------
 *                   Extrakey functions
 * ---------------------------------------------------------
 */

void send_extra(report_extra_t *report) {
#ifdef EXTRAKEY_ENABLE
    send_report(SHARED_IN_EPNUM, report, sizeof(report_extra_t));
#endif
}

void send_programmable_button(report_programmable_button_t *report) {
#ifdef PROGRAMMABLE_BUTTON_ENABLE
    send_report(SHARED_IN_EPNUM, report, sizeof(report_programmable_button_t));
#endif
}

void send_joystick(report_joystick_t *report) {
#ifdef JOYSTICK_ENABLE
    send_report(JOYSTICK_IN_EPNUM, report, sizeof(report_joystick_t));
#endif
}

void send_digitizer(report_digitizer_t *report) {
#ifdef DIGITIZER_ENABLE
    send_report(DIGITIZER_IN_EPNUM, report, sizeof(report_digitizer_t));
#endif
}

/* ---------------------------------------------------------
 *                   Console functions
 * ---------------------------------------------------------
 */

#ifdef CONSOLE_ENABLE

int8_t sendchar(uint8_t c) {
    static bool timed_out = false;
    /* The `timed_out` state is an approximation of the ideal `is_listener_disconnected?` state.
     *
     * When a 5ms timeout write has timed out, hid_listen is most likely not running, or not
     * listening to this keyboard, so we go into the timed_out state. In this state we assume
     * that hid_listen is most likely not gonna be connected to us any time soon, so it would
     * be wasteful to write follow-up characters with a 5ms timeout, it would all add up and
     * unncecessarily slow down the firmware. However instead of just dropping the characters,
     * we write them with a TIME_IMMEDIATE timeout, which is a zero timeout,
     * and this will succeed only if hid_listen gets connected again. When a write with
     * TIME_IMMEDIATE timeout succeeds, we know that hid_listen is listening to us again, and
     * we can go back to the timed_out = false state, and following writes will be executed
     * with a 5ms timeout. The reason we don't just send all characters with the TIME_IMMEDIATE
     * timeout is that this could cause bytes to be lost even if hid_listen is running, if there
     * is a lot of data being sent over the console.
     *
     * This logic will work correctly as long as hid_listen is able to receive at least 200
     * bytes per second. On a heavily overloaded machine that's so overloaded that it's
     * unusable, and constantly swapping, hid_listen might have trouble receiving 200 bytes per
     * second, so some bytes might be lost on the console.
     */

    const sysinterval_t timeout = timed_out ? TIME_IMMEDIATE : TIME_MS2I(5);
    const size_t        result  = chnWriteTimeout(&drivers.console_driver.driver, &c, 1, timeout);
    timed_out                   = (result == 0);
    return result;
}

// Just a dummy function for now, this could be exposed as a weak function
// Or connected to the actual QMK console
static void console_receive(uint8_t *data, uint8_t length) {
    (void)data;
    (void)length;
}

void console_task(void) {
    uint8_t buffer[CONSOLE_EPSIZE];
    size_t  size = 0;
    do {
        size = chnReadTimeout(&drivers.console_driver.driver, buffer, sizeof(buffer), TIME_IMMEDIATE);
        if (size > 0) {
            console_receive(buffer, size);
        }
    } while (size > 0);
}

#endif /* CONSOLE_ENABLE */

#ifdef RAW_ENABLE
void raw_hid_send(uint8_t *data, uint8_t length) {
    // TODO: implement variable size packet
    if (length != RAW_EPSIZE) {
        return;
    }
    chnWrite(&drivers.raw_driver.driver, data, length);
}

__attribute__((weak)) void raw_hid_receive(uint8_t *data, uint8_t length) {
    // Users should #include "raw_hid.h" in their own code
    // and implement this function there. Leave this as weak linkage
    // so users can opt to not handle data coming in.
}

void raw_hid_task(void) {
    uint8_t buffer[RAW_EPSIZE];
    size_t  size = 0;
    do {
        size = chnReadTimeout(&drivers.raw_driver.driver, buffer, sizeof(buffer), TIME_IMMEDIATE);
        if (size > 0) {
            raw_hid_receive(buffer, size);
        }
    } while (size > 0);
}

#endif

#ifdef MIDI_ENABLE

void send_midi_packet(MIDI_EventPacket_t *event) {
    chnWrite(&drivers.midi_driver.driver, (uint8_t *)event, sizeof(MIDI_EventPacket_t));
}

bool recv_midi_packet(MIDI_EventPacket_t *const event) {
    size_t size = chnReadTimeout(&drivers.midi_driver.driver, (uint8_t *)event, sizeof(MIDI_EventPacket_t), TIME_IMMEDIATE);
    return size == sizeof(MIDI_EventPacket_t);
}
void midi_ep_task(void) {
    uint8_t buffer[MIDI_STREAM_EPSIZE];
    size_t  size = 0;
    do {
        size = chnReadTimeout(&drivers.midi_driver.driver, buffer, sizeof(buffer), TIME_IMMEDIATE);
        if (size > 0) {
            MIDI_EventPacket_t event;
            recv_midi_packet(&event);
        }
    } while (size > 0);
}
#endif

#ifdef VIRTSER_ENABLE

void virtser_init(void) {}

void virtser_send(const uint8_t byte) {
    chnWrite(&drivers.serial_driver.driver, &byte, 1);
}

__attribute__((weak)) void virtser_recv(uint8_t c) {
    // Ignore by default
}

void virtser_task(void) {
    uint8_t numBytesReceived = 0;
    uint8_t buffer[16];
    do {
        numBytesReceived = chnReadTimeout(&drivers.serial_driver.driver, buffer, sizeof(buffer), TIME_IMMEDIATE);
        for (int i = 0; i < numBytesReceived; i++) {
            virtser_recv(buffer[i]);
        }
    } while (numBytesReceived > 0);
}

#endif<|MERGE_RESOLUTION|>--- conflicted
+++ resolved
@@ -693,11 +693,8 @@
                         if ((usbp->setup[4] == KEYBOARD_INTERFACE) && (usbp->setup[5] == 0)) { /* wIndex */
                             keyboard_protocol = ((usbp->setup[2]) != 0x00);                    /* LSB(wValue) */
 #ifdef NKRO_ENABLE
-<<<<<<< HEAD
                             // keymap_config.nkro = !!keyboard_protocol;
                             // if (!keymap_config.nkro && keyboard_idle) {
-=======
->>>>>>> e62fc866
                             if (!keyboard_protocol && keyboard_idle) {
 #else  /* NKRO_ENABLE */
                             if (keyboard_idle) {
