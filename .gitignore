# Junk files
*.bak
*.swp
*~
.DS_Store
._*

# Build artifacts
.clang_complete
.build/
*.elf
*.log
*.lss
*.lst
*.map
*.o
*.stackdump
*.sym

# QMK-specific
api_data/v1
quantum/version.h
*.bin
*.eep
*.hex
*.qmk
*.uf2

# Old-style QMK Makefiles
/keyboards/*/Makefile
/keyboards/*/*/Makefile
/keyboards/*/*/*/Makefile
/keyboards/*/*/*/*/Makefile
/keyboards/*/*/*/*/*/Makefile
/keyboards/*/keymaps/Makefile
/keyboards/*/*/keymaps/Makefile
/keyboards/*/*/*/keymaps/Makefile
/keyboards/*/*/*/*/keymaps/Makefile
/keyboards/*/*/*/*/*/keymaps/Makefile

# Eclipse/PyCharm/Other IDE Settings
*.iml
.browse.VC.db*
.cproject
.idea
.idea/
.project
.settings/
.vagrant/

# ?
.dep
.history/
build/
cmake-build-debug
CMakeLists.txt

# Let these ones be user specific, since we have so many different configurations
*.code-workspace
.stfolder
.tags
.vscode/c_cpp_properties.json
.vscode/ipch/
.vscode/last.sql
.vscode/launch.json
.vscode/tasks.json
.vscode/temp.sql
tags

# Ignore image files
*.gif
*.jpg
*.png

# Things Travis sees
/.vs
id_rsa_*
secrets.tar

# Python things
__pycache__
.python-version

# Prerequisites for updating ChibiOS
/util/fmpp*

# Allow to exist but don't include it in the repo
user_song_list.h

# clangd
compile_commands.json
.clangd/
.cache/

<<<<<<< HEAD
si
=======
# VIA(L) json files that don't belong in QMK repo
via*.json
>>>>>>> de608e63
<|MERGE_RESOLUTION|>--- conflicted
+++ resolved
@@ -92,9 +92,5 @@
 .clangd/
 .cache/
 
-<<<<<<< HEAD
-si
-=======
 # VIA(L) json files that don't belong in QMK repo
-via*.json
->>>>>>> de608e63
+via*.json