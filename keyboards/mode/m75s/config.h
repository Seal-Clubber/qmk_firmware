/*
 Copyright 2020 Álvaro "Gondolindrim" Volpato <alvaro.volpato@usp.br>

This program is free software: you can redistribute it and/or modify
it under the terms of the GNU General Public License as published by
the Free Software Foundation, either version 2 of the License, or
(at your option) any later version.

This program is distributed in the hope that it will be useful,
but WITHOUT ANY WARRANTY; without even the implied warranty of
MERCHANTABILITY or FITNESS FOR A PARTICULAR PURPOSE.  See the
GNU General Public License for more details.

You should have received a copy of the GNU General Public License
along with this program.  If not, see <http://www.gnu.org/licenses/>.
*/

#pragma once

<<<<<<< HEAD
                        //C0, C1, C2,  C3,  C4,  C5,  C6,  C7, C8,  C9, C10, C11, C12, C13, C14, C15
=======
/* key matrix size */
#define MATRIX_ROWS 7
#define MATRIX_COLS 16
                       // C0, C1, C2,  C3,  C4,  C5,  C6,  C7, C8,  C9, C10, C11, C12, C13, C14, C15
>>>>>>> 3110a70f
#define MATRIX_COL_PINS { C8, A8, A10, B13, B12, B10, B1, C10, C11, D2, C12, B3,  B4,  B5,  B8,  B9 }
                       // R0, R1, R2,  R3,  R4,  R5 , R6
#define MATRIX_ROW_PINS { C5, B0, B14, B15, C7 , C9 , A15} 
#define DIODE_DIRECTION COL2ROW

/* Mechanical locking support. Use KC_LCAP, KC_LNUM or KC_LSCR instead in keymap */
#define LOCKING_SUPPORT_ENABLE
/* Locking resynchronize hack */
#define LOCKING_RESYNC_ENABLE

#define BACKLIGHT_PIN C6
#define BACKLIGHT_LEVELS 20
#define BACKLIGHT_CAPS_LOCK
#define BACKLIGHT_DEFAULT_LEVEL 20
#define BACKLIGHT_PWM_DRIVER PWMD3
#define BACKLIGHT_PWM_CHANNEL 1
#define BACKLIGHT_PAL_MODE 2

#define WEAR_LEVELING_LOGICAL_SIZE 2048
#define WEAR_LEVELING_BACKING_SIZE 4096<|MERGE_RESOLUTION|>--- conflicted
+++ resolved
@@ -17,14 +17,7 @@
 
 #pragma once
 
-<<<<<<< HEAD
-                        //C0, C1, C2,  C3,  C4,  C5,  C6,  C7, C8,  C9, C10, C11, C12, C13, C14, C15
-=======
-/* key matrix size */
-#define MATRIX_ROWS 7
-#define MATRIX_COLS 16
                        // C0, C1, C2,  C3,  C4,  C5,  C6,  C7, C8,  C9, C10, C11, C12, C13, C14, C15
->>>>>>> 3110a70f
 #define MATRIX_COL_PINS { C8, A8, A10, B13, B12, B10, B1, C10, C11, D2, C12, B3,  B4,  B5,  B8,  B9 }
                        // R0, R1, R2,  R3,  R4,  R5 , R6
 #define MATRIX_ROW_PINS { C5, B0, B14, B15, C7 , C9 , A15} 
