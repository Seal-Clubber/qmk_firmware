--- conflicted
+++ resolved
@@ -19,12 +19,7 @@
 BACKLIGHT_ENABLE = no       # Enable keyboard backlight functionality
 RGBLIGHT_ENABLE = no        # Enable keyboard RGB underglow
 UNICODE_ENABLE = no         # Unicode
-<<<<<<< HEAD
-AUDIO_ENABLE = no           # Audio output on port C6
-=======
-BLUETOOTH_ENABLE = yes      # Enable Bluetooth with the Adafruit EZ-Key HID
 AUDIO_ENABLE = no           # Audio output
->>>>>>> 6b74e48f
 CUSTOM_MATRIX = yes
 DEBUG_ENABLE = yes
 BLUETOOTH_ENABLE = yes
