// Copyright 2023 studiokestra (@studiokestra)
// SPDX-License-Identifier: GPL-2.0-or-later

#pragma once

<<<<<<< HEAD
#if defined(KEYBOARD_studiokestra_galatea_rev2)
  #define RGB_DI_PIN D4
  #define RGBLED_NUM 24
  #define RGBLIGHT_HUE_STEP 8
  #define RGBLIGHT_SAT_STEP 8
  #define RGBLIGHT_VAL_STEP 8
  #define RGBLIGHT_LIMIT_VAL 255 /* The maximum brightness level */
  #define RGBLIGHT_SLEEP  /* If defined, the RGB lighting will be switched off when the host goes to sleep */
   #define RGBLIGHT_EFFECT_BREATHING
   #define RGBLIGHT_EFFECT_RAINBOW_MOOD
   #define RGBLIGHT_EFFECT_RAINBOW_SWIRL
   #define RGBLIGHT_EFFECT_SNAKE
   #define RGBLIGHT_EFFECT_KNIGHT
   #define RGBLIGHT_EFFECT_CHRISTMAS
   #define RGBLIGHT_EFFECT_STATIC_GRADIENT
   #define RGBLIGHT_EFFECT_RGB_TEST
   #define RGBLIGHT_EFFECT_ALTERNATING
#endif

=======
>>>>>>> d06ce015
/* Mechanical locking support. Use KC_LCAP, KC_LNUM or KC_LSCR instead in keymap */
#define LOCKING_SUPPORT_ENABLE
/* Locking resynchronize hack */
#define LOCKING_RESYNC_ENABLE<|MERGE_RESOLUTION|>--- conflicted
+++ resolved
@@ -3,28 +3,6 @@
 
 #pragma once
 
-<<<<<<< HEAD
-#if defined(KEYBOARD_studiokestra_galatea_rev2)
-  #define RGB_DI_PIN D4
-  #define RGBLED_NUM 24
-  #define RGBLIGHT_HUE_STEP 8
-  #define RGBLIGHT_SAT_STEP 8
-  #define RGBLIGHT_VAL_STEP 8
-  #define RGBLIGHT_LIMIT_VAL 255 /* The maximum brightness level */
-  #define RGBLIGHT_SLEEP  /* If defined, the RGB lighting will be switched off when the host goes to sleep */
-   #define RGBLIGHT_EFFECT_BREATHING
-   #define RGBLIGHT_EFFECT_RAINBOW_MOOD
-   #define RGBLIGHT_EFFECT_RAINBOW_SWIRL
-   #define RGBLIGHT_EFFECT_SNAKE
-   #define RGBLIGHT_EFFECT_KNIGHT
-   #define RGBLIGHT_EFFECT_CHRISTMAS
-   #define RGBLIGHT_EFFECT_STATIC_GRADIENT
-   #define RGBLIGHT_EFFECT_RGB_TEST
-   #define RGBLIGHT_EFFECT_ALTERNATING
-#endif
-
-=======
->>>>>>> d06ce015
 /* Mechanical locking support. Use KC_LCAP, KC_LNUM or KC_LSCR instead in keymap */
 #define LOCKING_SUPPORT_ENABLE
 /* Locking resynchronize hack */
