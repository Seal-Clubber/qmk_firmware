/* Copyright 2022 @ Keychron (https://www.keychron.com)
 *
 * This program is free software: you can redistribute it and/or modify
 * it under the terms of the GNU General Public License as published by
 * the Free Software Foundation, either version 2 of the License, or
 * (at your option) any later version.
 *
 * This program is distributed in the hope that it will be useful,
 * but WITHOUT ANY WARRANTY; without even the implied warranty of
 * MERCHANTABILITY or FITNESS FOR A PARTICULAR PURPOSE.  See the
 * GNU General Public License for more details.
 *
 * You should have received a copy of the GNU General Public License
 * along with this program.  If not, see <http://www.gnu.org/licenses/>.
 */

#pragma once

#include "stdint.h"
#ifdef VIA_ENABLE
#    include "via.h"
#endif
#include "quantum_keycodes.h"
#include "via.h"

enum custom_keycodes {
<<<<<<< HEAD
#ifdef VIA_ENABLE
    KC_MISSION_CONTROL = USER00,
#else
    KC_MISSION_CONTROL = SAFE_RANGE,
#endif
    KC_LAUNCHPAD,
    // KC_DO_NOT_DISTURB,
    KC_LOPTN,
=======
    KC_LOPTN = QK_KB_2, // TECH DEBT: Starts at QK_KB_2 to maintain ordering with VIA definitions. See #19884. Revert to QK_KB_0 when VIA catches up with QMK.
>>>>>>> e4375601
    KC_ROPTN,
    KC_LCMMD,
    KC_RCMMD,
    KC_SIRI,
    KC_TASK_VIEW,
    KC_FILE_EXPLORER,
    KC_SCREEN_SHOT,
    KC_CORTANA
};

<<<<<<< HEAD
#define KC_MCTL KC_MISSION_CONTROL
#define KC_LPAD KC_LAUNCHPAD
// #define KC_DND  KC_DO_NOT_DISTURB
=======
>>>>>>> e4375601
#define KC_TASK KC_TASK_VIEW
#define KC_FLXP KC_FILE_EXPLORER
#define KC_SNAP KC_SCREEN_SHOT
#define KC_CRTA KC_CORTANA

typedef struct PACKED {
    uint8_t len;
    uint8_t keycode[3];
} key_combination_t;

void housekeeping_task_keychron(void);
bool process_record_keychron(uint16_t keycode, keyrecord_t *record);

#ifdef DIP_SWITCH_ENABLE
bool dip_switch_update_keychron(uint8_t index, bool active);
#endif // DIP_SWITCH_ENABLE

#ifdef RGB_MATRIX_ENABLE
bool rgb_matrix_indicators_advanced_keychron(uint8_t led_min, uint8_t led_max);
#endif // RGB_MATRIX_ENABLE

#ifdef LED_MATRIX_ENABLE
bool led_matrix_indicators_advanced_keychron(uint8_t led_min, uint8_t led_max);
#endif // LED_MATRIX_ENABLE<|MERGE_RESOLUTION|>--- conflicted
+++ resolved
@@ -24,18 +24,7 @@
 #include "via.h"
 
 enum custom_keycodes {
-<<<<<<< HEAD
-#ifdef VIA_ENABLE
-    KC_MISSION_CONTROL = USER00,
-#else
-    KC_MISSION_CONTROL = SAFE_RANGE,
-#endif
-    KC_LAUNCHPAD,
-    // KC_DO_NOT_DISTURB,
-    KC_LOPTN,
-=======
     KC_LOPTN = QK_KB_2, // TECH DEBT: Starts at QK_KB_2 to maintain ordering with VIA definitions. See #19884. Revert to QK_KB_0 when VIA catches up with QMK.
->>>>>>> e4375601
     KC_ROPTN,
     KC_LCMMD,
     KC_RCMMD,
@@ -46,12 +35,6 @@
     KC_CORTANA
 };
 
-<<<<<<< HEAD
-#define KC_MCTL KC_MISSION_CONTROL
-#define KC_LPAD KC_LAUNCHPAD
-// #define KC_DND  KC_DO_NOT_DISTURB
-=======
->>>>>>> e4375601
 #define KC_TASK KC_TASK_VIEW
 #define KC_FLXP KC_FILE_EXPLORER
 #define KC_SNAP KC_SCREEN_SHOT
