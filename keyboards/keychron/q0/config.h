/* Copyright 2022 @ Keychron(https://www.keychron.com)
 *
 * This program is free software: you can redistribute it and/or modify
 * it under the terms of the GNU General Public License as published by
 * the Free Software Foundation, either version 2 of the License, or
 * (at your option) any later version.
 *
 * This program is distributed in the hope that it will be useful,
 * but WITHOUT ANY WARRANTY; without even the implied warranty of
 * MERCHANTABILITY or FITNESS FOR A PARTICULAR PURPOSE.  See the
 * GNU General Public License for more details.
 *
 * You should have received a copy of the GNU General Public License
 * along with this program.  If not, see <http://www.gnu.org/licenses/>.
 */

#pragma once

/* COL2ROW or ROW2COL */
#define DIODE_DIRECTION ROW2COL

<<<<<<< HEAD
/* Set 0 if debouncing isn't needed */
#define DEBOUNCE 5

/* Increase I2C speed to 1000 KHz */
#define I2C1_TIMINGR_PRESC 0U
#define I2C1_TIMINGR_SCLDEL 3U
#define I2C1_TIMINGR_SDADEL 0U
#define I2C1_TIMINGR_SCLH 15U
#define I2C1_TIMINGR_SCLL 51U
=======
#define CKLED2001_CURRENT_TUNE { 0xFF, 0xFF, 0x70, 0xFF, 0xFF, 0x70, 0xFF, 0xFF, 0x70, 0xFF, 0xFF, 0x70 }
>>>>>>> e4375601

/* NKRO */
#define FORCE_NKRO

/* turn off effects when suspended */
#define RGB_DISABLE_WHEN_USB_SUSPENDED

/* EEPROM Driver Configuration */
#define WEAR_LEVELING_LOGICAL_SIZE 2048
#define WEAR_LEVELING_BACKING_SIZE (WEAR_LEVELING_LOGICAL_SIZE * 2)

// RGB Matrix Animation modes. Explicitly enabled
// For full list of effects, see:
// https://docs.qmk.fm/#/feature_rgb_matrix?id=rgb-matrix-effects
// #define ENABLE_RGB_MATRIX_ALPHAS_MODS
// #define ENABLE_RGB_MATRIX_GRADIENT_UP_DOWN
// #define ENABLE_RGB_MATRIX_GRADIENT_LEFT_RIGHT
#define ENABLE_RGB_MATRIX_BREATHING
// #define ENABLE_RGB_MATRIX_BAND_SAT
// #define ENABLE_RGB_MATRIX_BAND_VAL
// #define ENABLE_RGB_MATRIX_BAND_PINWHEEL_SAT
// #define ENABLE_RGB_MATRIX_BAND_PINWHEEL_VAL
// #define ENABLE_RGB_MATRIX_BAND_SPIRAL_SAT
#define ENABLE_RGB_MATRIX_BAND_SPIRAL_VAL
#define ENABLE_RGB_MATRIX_CYCLE_ALL
#define ENABLE_RGB_MATRIX_CYCLE_LEFT_RIGHT
#define ENABLE_RGB_MATRIX_CYCLE_UP_DOWN
#define ENABLE_RGB_MATRIX_RAINBOW_MOVING_CHEVRON
#define ENABLE_RGB_MATRIX_CYCLE_OUT_IN
#define ENABLE_RGB_MATRIX_CYCLE_OUT_IN_DUAL
#define ENABLE_RGB_MATRIX_CYCLE_PINWHEEL
#define ENABLE_RGB_MATRIX_CYCLE_SPIRAL
#define ENABLE_RGB_MATRIX_DUAL_BEACON
#define ENABLE_RGB_MATRIX_RAINBOW_BEACON
// #define ENABLE_RGB_MATRIX_RAINBOW_PINWHEELS
// #define ENABLE_RGB_MATRIX_RAINDROPS
#define ENABLE_RGB_MATRIX_JELLYBEAN_RAINDROPS
// #define ENABLE_RGB_MATRIX_HUE_BREATHING
// #define ENABLE_RGB_MATRIX_HUE_PENDULUM
// #define ENABLE_RGB_MATRIX_HUE_WAVE
#define ENABLE_RGB_MATRIX_PIXEL_RAIN
// #define ENABLE_RGB_MATRIX_PIXEL_FLOW
// #define ENABLE_RGB_MATRIX_PIXEL_FRACTAL
// enabled only if RGB_MATRIX_FRAMEBUFFER_EFFECTS is defined
#define ENABLE_RGB_MATRIX_TYPING_HEATMAP
#define ENABLE_RGB_MATRIX_DIGITAL_RAIN
// enabled only of RGB_MATRIX_KEYPRESSES or RGB_MATRIX_KEYRELEASES is defined
#define ENABLE_RGB_MATRIX_SOLID_REACTIVE_SIMPLE
// #define ENABLE_RGB_MATRIX_SOLID_REACTIVE
// #define ENABLE_RGB_MATRIX_SOLID_REACTIVE_WIDE
#define ENABLE_RGB_MATRIX_SOLID_REACTIVE_MULTIWIDE
// #define ENABLE_RGB_MATRIX_SOLID_REACTIVE_CROSS
// #define ENABLE_RGB_MATRIX_SOLID_REACTIVE_MULTICROSS
// #define ENABLE_RGB_MATRIX_SOLID_REACTIVE_NEXUS
#define ENABLE_RGB_MATRIX_SOLID_REACTIVE_MULTINEXUS
#define ENABLE_RGB_MATRIX_SPLASH
// #define ENABLE_RGB_MATRIX_MULTISPLASH
#define ENABLE_RGB_MATRIX_SOLID_SPLASH
// #define ENABLE_RGB_MATRIX_SOLID_MULTISPLASH

<<<<<<< HEAD
#define RGB_MATRIX_FRAMEBUFFER_EFFECTS
#define RGB_MATRIX_KEYPRESSES

/* Enable receive custom command from host */
#define RAW_HID_CMD 0xAB

#define HOLD_ON_OTHER_KEY_PRESS
=======
#define RGB_MATRIX_KEYPRESSES
#define RGB_MATRIX_FRAMEBUFFER_EFFECTS
>>>>>>> e4375601
<|MERGE_RESOLUTION|>--- conflicted
+++ resolved
@@ -19,7 +19,6 @@
 /* COL2ROW or ROW2COL */
 #define DIODE_DIRECTION ROW2COL
 
-<<<<<<< HEAD
 /* Set 0 if debouncing isn't needed */
 #define DEBOUNCE 5
 
@@ -29,9 +28,6 @@
 #define I2C1_TIMINGR_SDADEL 0U
 #define I2C1_TIMINGR_SCLH 15U
 #define I2C1_TIMINGR_SCLL 51U
-=======
-#define CKLED2001_CURRENT_TUNE { 0xFF, 0xFF, 0x70, 0xFF, 0xFF, 0x70, 0xFF, 0xFF, 0x70, 0xFF, 0xFF, 0x70 }
->>>>>>> e4375601
 
 /* NKRO */
 #define FORCE_NKRO
@@ -92,15 +88,5 @@
 #define ENABLE_RGB_MATRIX_SOLID_SPLASH
 // #define ENABLE_RGB_MATRIX_SOLID_MULTISPLASH
 
-<<<<<<< HEAD
-#define RGB_MATRIX_FRAMEBUFFER_EFFECTS
 #define RGB_MATRIX_KEYPRESSES
-
-/* Enable receive custom command from host */
-#define RAW_HID_CMD 0xAB
-
-#define HOLD_ON_OTHER_KEY_PRESS
-=======
-#define RGB_MATRIX_KEYPRESSES
-#define RGB_MATRIX_FRAMEBUFFER_EFFECTS
->>>>>>> e4375601
+#define RGB_MATRIX_FRAMEBUFFER_EFFECTS