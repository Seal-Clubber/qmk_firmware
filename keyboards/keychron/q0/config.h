--- conflicted
+++ resolved
@@ -46,11 +46,8 @@
 /* turn off effects when suspended */
 #define RGB_DISABLE_WHEN_USB_SUSPENDED
 
-<<<<<<< HEAD
 #define DYNAMIC_KEYMAP_LAYER_COUNT 4
 
-=======
->>>>>>> f99b9ba2
 /* EEPROM Driver Configuration */
 #define WEAR_LEVELING_LOGICAL_SIZE 2048
 #define WEAR_LEVELING_BACKING_SIZE (WEAR_LEVELING_LOGICAL_SIZE * 2)
