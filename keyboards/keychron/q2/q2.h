--- conflicted
+++ resolved
@@ -18,7 +18,6 @@
 
 #include "quantum.h"
 
-<<<<<<< HEAD
 #if defined(KEYBOARD_keychron_q2_q2_ansi_stm32l432)
 #    include "q2_ansi_stm32l432.h"
 #elif defined(KEYBOARD_keychron_q2_q2_ansi_stm32l432_ec11)
@@ -31,15 +30,4 @@
 #    include "q2_jis_stm32l432.h"
 #elif defined(KEYBOARD_keychron_q2_q2_jis_stm32l432_ec11)
 #    include "q2_jis_stm32l432_ec11.h"
-
-=======
-#if   defined(KEYBOARD_keychron_q2_ansi)
-#    include "ansi.h"
-#elif defined(KEYBOARD_keychron_q2_ansi_encoder)
-#    include "ansi_encoder.h"
-#elif defined(KEYBOARD_keychron_q2_iso)
-#    include "iso.h"
-#elif defined(KEYBOARD_keychron_q2_iso_encoder)
-#    include "iso_encoder.h"
->>>>>>> 9dc3f791
 #endif