--- conflicted
+++ resolved
@@ -62,14 +62,10 @@
 
 /* We have 2KB EEPROM size on STM32L432 */
 #define DYNAMIC_KEYMAP_EEPROM_MAX_ADDR 2047
-<<<<<<< HEAD
-#define DYNAMIC_KEYMAP_LAYER_COUNT 5
-=======
 
 /* EEPROM Driver Configuration */
 #define WEAR_LEVELING_LOGICAL_SIZE 2048
 #define WEAR_LEVELING_BACKING_SIZE (WEAR_LEVELING_LOGICAL_SIZE * 2)
->>>>>>> 3f5dc472
 
 // RGB Matrix Animation modes. Explicitly enabled
 // For full list of effects, see:
