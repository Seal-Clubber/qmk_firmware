/* Copyright 2021 @ Keychron (https://www.keychron.com)
 *
 * This program is free software: you can redistribute it and/or modify
 * it under the terms of the GNU General Public License as published by
 * the Free Software Foundation, either version 2 of the License, or
 * (at your option) any later version.
 *
 * This program is distributed in the hope that it will be useful,
 * but WITHOUT ANY WARRANTY; without even the implied warranty of
 * MERCHANTABILITY or FITNESS FOR A PARTICULAR PURPOSE.  See the
 * GNU General Public License for more details.
 *
 * You should have received a copy of the GNU General Public License
 * along with this program.  If not, see <http://www.gnu.org/licenses/>.
 */

#include "q1.h"

<<<<<<< HEAD
#ifdef DIP_SWITCH_ENABLE
=======
const matrix_row_t matrix_mask[] = {
    0b0111111111111101,
    0b0111111111111111,
    0b0111111111111111,
    0b0111111111111111,
    0b0111111111111111,
    0b0111111111111111,
};
>>>>>>> 9dc3f791

#ifdef DIP_SWITCH_ENABLE

bool dip_switch_update_kb(uint8_t index, bool active) {
    if (!dip_switch_update_user(index, active)) { return false;}
    if (index == 0) {
        default_layer_set(1UL << (active ? 2 : 0));
    }
    return true;
}

<<<<<<< HEAD
#endif // DIP_SWITCH_ENABLE

#if defined(RGB_MATRIX_ENABLE) && defined(CAPS_LOCK_LED_INDEX)

#define CAPS_LOCK_MAX_BRIGHTNESS 0xFF
#ifdef RGB_MATRIX_MAXIMUM_BRIGHTNESS
    #undef CAPS_LOCK_MAX_BRIGHTNESS
    #define CAPS_LOCK_MAX_BRIGHTNESS RGB_MATRIX_MAXIMUM_BRIGHTNESS
#endif

#define CAPS_LOCK_VAL_STEP 8
#ifdef RGB_MATRIX_VAL_STEP
    #undef CAPS_LOCK_VAL_STEP
    #define CAPS_LOCK_VAL_STEP RGB_MATRIX_VAL_STEP
#endif

extern void rgb_matrix_update_pwm_buffers(void);

static uint8_t light_brightness_get(void) {
    uint8_t value = rgb_matrix_get_val();
    if (value < CAPS_LOCK_VAL_STEP) {
        value = CAPS_LOCK_VAL_STEP;
    } else if (value < (CAPS_LOCK_MAX_BRIGHTNESS - CAPS_LOCK_VAL_STEP)) {
        value += CAPS_LOCK_VAL_STEP; // one step more than current brightness
    } else {
        value = CAPS_LOCK_MAX_BRIGHTNESS;
    }

    return value;
}

bool rgb_matrix_indicators_kb(void) {
    if (!rgb_matrix_indicators_user()) {
        return false;
    }
    if (host_keyboard_led_state().caps_lock) {
        uint8_t v = light_brightness_get();
        rgb_matrix_set_color(CAPS_LOCK_LED_INDEX, v, v, v); // white, with the adjusted brightness
    }
    return true;
}

void rgb_matrix_indicators_none_kb(void) {
    rgb_matrix_indicators_kb();
    rgb_matrix_update_pwm_buffers();
}

bool led_update_kb(led_t led_state) {
    bool res = led_update_user(led_state);

    if (rgb_matrix_is_enabled()
#    if defined(ENABLE_RGB_MATRIX_RAINDROPS)
        && (rgb_matrix_get_mode() != RGB_MATRIX_RAINDROPS)
#    endif
#    if defined(ENABLE_RGB_MATRIX_JELLYBEAN_RAINDROPS)
        && (rgb_matrix_get_mode() != RGB_MATRIX_JELLYBEAN_RAINDROPS)
#    endif
#    if defined(ENABLE_RGB_MATRIX_PIXEL_RAIN)
        && (rgb_matrix_get_mode() != RGB_MATRIX_PIXEL_RAIN)
#    endif
    ) {
        return res;
    }

    if (res) {
        if (led_state.caps_lock) {
            uint8_t v = light_brightness_get();
            rgb_matrix_set_color(CAPS_LOCK_LED_INDEX, v, v, v);
        } else {
            rgb_matrix_set_color(CAPS_LOCK_LED_INDEX, 0, 0, 0);
        }
        rgb_matrix_update_pwm_buffers();
    }

    return res;
}

#endif // RGB_MATRIX_ENABLE
=======
#endif // DIP_SWITCH_ENABLE
>>>>>>> 9dc3f791
<|MERGE_RESOLUTION|>--- conflicted
+++ resolved
@@ -16,19 +16,6 @@
 
 #include "q1.h"
 
-<<<<<<< HEAD
-#ifdef DIP_SWITCH_ENABLE
-=======
-const matrix_row_t matrix_mask[] = {
-    0b0111111111111101,
-    0b0111111111111111,
-    0b0111111111111111,
-    0b0111111111111111,
-    0b0111111111111111,
-    0b0111111111111111,
-};
->>>>>>> 9dc3f791
-
 #ifdef DIP_SWITCH_ENABLE
 
 bool dip_switch_update_kb(uint8_t index, bool active) {
@@ -39,7 +26,6 @@
     return true;
 }
 
-<<<<<<< HEAD
 #endif // DIP_SWITCH_ENABLE
 
 #if defined(RGB_MATRIX_ENABLE) && defined(CAPS_LOCK_LED_INDEX)
@@ -117,7 +103,4 @@
     return res;
 }
 
-#endif // RGB_MATRIX_ENABLE
-=======
-#endif // DIP_SWITCH_ENABLE
->>>>>>> 9dc3f791
+#endif