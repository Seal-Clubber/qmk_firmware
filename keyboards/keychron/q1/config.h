--- conflicted
+++ resolved
@@ -15,19 +15,6 @@
  */
 
 #pragma once
-
-<<<<<<< HEAD
-/* COL2ROW or ROW2COL */
-#define DIODE_DIRECTION ROW2COL
-=======
-/* RGB Matrix Driver Configuration */
-#define DRIVER_COUNT 2
-#define DRIVER_ADDR_1 0b1010000
-#define DRIVER_ADDR_2 0b1011111
-
-/* DIP switch */
-#define DIP_SWITCH_MATRIX_GRID  { {0,1} }
->>>>>>> 46bbb81d
 
 /* Disable DIP switch in matrix data */
 #define MATRIX_MASKED
