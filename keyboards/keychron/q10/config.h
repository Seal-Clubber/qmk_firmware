--- conflicted
+++ resolved
@@ -35,7 +35,7 @@
 #define I2C1_TIMINGR_SCLDEL 3U
 #define I2C1_TIMINGR_SDADEL 0U
 #define I2C1_TIMINGR_SCLH 15U
-#define I2C1_TIMINGR_SCLL 30U
+#define I2C1_TIMINGR_SCLL 51U
 
 /* Scan phase of led driver set as MSKPHASE_9CHANNEL(defined as 0x03 in CKLED2001.h) */
 #define PHASE_CHANNEL MSKPHASE_9CHANNEL
@@ -59,13 +59,6 @@
 #define WEAR_LEVELING_LOGICAL_SIZE 2048
 #define WEAR_LEVELING_BACKING_SIZE (WEAR_LEVELING_LOGICAL_SIZE * 2)
 
-<<<<<<< HEAD
-/* Specify (0,1) which is "ESC" key on this keyboard as bootmagic key */
-#define BOOTMAGIC_LITE_ROW 0
-#define BOOTMAGIC_LITE_COLUMN 1
-
-=======
->>>>>>> e62fc866
 // RGB Matrix Animation modes. Explicitly enabled
 // For full list of effects, see:
 // https://docs.qmk.fm/#/feature_rgb_matrix?id=rgb-matrix-effects
