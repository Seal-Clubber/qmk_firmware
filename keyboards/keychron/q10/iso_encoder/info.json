--- conflicted
+++ resolved
@@ -13,12 +13,9 @@
             {"pin_a": "A10", "pin_b": "A8"}
         ]
     },
-<<<<<<< HEAD
-=======
     "bootmagic": {
         "matrix": [0, 1]
     },
->>>>>>> e62fc866
     "processor": "STM32L432",
     "bootloader": "stm32-dfu",
     "layouts": {
