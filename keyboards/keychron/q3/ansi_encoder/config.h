--- conflicted
+++ resolved
@@ -27,12 +27,9 @@
 #define DRIVER_2_LED_TOTAL 39
 #define RGB_MATRIX_LED_COUNT (DRIVER_1_LED_TOTAL + DRIVER_2_LED_TOTAL)
 
-<<<<<<< HEAD
-=======
 /* Encoder Configuration */
 #define ENCODER_DEFAULT_POS 0x3
 
->>>>>>> e62fc866
 #define CKLED2001_CURRENT_TUNE \
     { 0x9D, 0x9D, 0x44, 0x9D, 0x9D, 0x44, 0x9D, 0x9D, 0x44, 0x9D, 0x9D, 0x44 }
 
