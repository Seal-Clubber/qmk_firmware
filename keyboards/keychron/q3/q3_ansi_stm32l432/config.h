--- conflicted
+++ resolved
@@ -32,10 +32,5 @@
 #define DRIVER_2_LED_TOTAL 39
 #define DRIVER_LED_TOTAL (DRIVER_1_LED_TOTAL + DRIVER_2_LED_TOTAL)
 
-<<<<<<< HEAD
-/* Enable caps-lock LED */
-#define CAPS_LOCK_LED_INDEX 50
-=======
 /* Enable CapsLcok LED */
 #define CAPS_LOCK_LED_INDEX 50
->>>>>>> 9a112e5b
