--- conflicted
+++ resolved
@@ -27,11 +27,8 @@
     0b1111111111101111,
 };
 
-<<<<<<< HEAD
-=======
 // clang-format on
 
->>>>>>> 9a112e5b
 #ifdef DIP_SWITCH_ENABLE
 
 bool dip_switch_update_kb(uint8_t index, bool active) {
@@ -47,36 +44,6 @@
 
 #endif
 
-<<<<<<< HEAD
-
-// enabling caps lock light
-#if defined(RGB_MATRIX_ENABLE) && defined(CAPS_LOCK_LED_INDEX)
-
-#   define CAPS_LOCK_MAX_BRIGHTNESS 0xff
-#   ifdef RGB_MATGRIX_MAXIMUM_BRIGHTNESS
-#       undef  CAPS_LOCK_MAX_BRIGHTNESS
-#       define CAPS_LOCK_MAX_BRIGHTNESS RGB_MATGRIX_MAXIMUM_BRIGHTNESS
-#endif
-
-#   define CAPS_LOCK_VAL_STEP 8
-#   ifdef RGB_MATRIX_VAL_STEP
-#       undef CAPS_LOCK_VAL_STEP
-#       define CAPS_LOCK_VAL_STEP RGB_MATRIX_VAL_STEP
-#   endif
-
-void rgb_matrix_indicators_kb(void) {
-    if(!host_keyboard_led_state().caps_lock) return ;
-
-    uint8_t b = rgb_matrix_get_val();
-    if (b< CAPS_LOCK_VAL_STEP) {
-        b = CAPS_LOCK_VAL_STEP;
-    } else if (b < (CAPS_LOCK_MAX_BRIGHTNESS - CAPS_LOCK_VAL_STEP)) {
-        b += CAPS_LOCK_VAL_STEP / 4; // one step more than current brightness
-    } else {
-        b = CAPS_LOCK_MAX_BRIGHTNESS;
-    }
-    rgb_matrix_set_color(CAPS_LOCK_LED_INDEX, b, b, b);
-=======
 #if defined(RGB_MATRIX_ENABLE) && defined(CAPS_LOCK_LED_INDEX)
 
 #    define CAPS_LOCK_MAX_BRIGHTNESS 0xFF
@@ -103,7 +70,6 @@
         }
         rgb_matrix_set_color(CAPS_LOCK_LED_INDEX, b, b, b);  // white, with the adjusted brightness
     }
->>>>>>> 9a112e5b
 }
 
 #endif