/* Copyright 2022 @ Keychron (https://www.keychron.com)
 *
 * This program is free software: you can redistribute it and/or modify
 * it under the terms of the GNU General Public License as published by
 * the Free Software Foundation, either version 2 of the License, or
 * (at your option) any later version.
 *
 * This program is distributed in the hope that it will be useful,
 * but WITHOUT ANY WARRANTY; without even the implied warranty of
 * MERCHANTABILITY or FITNESS FOR A PARTICULAR PURPOSE.  See the
 * GNU General Public License for more details.
 *
 * You should have received a copy of the GNU General Public License
 * along with this program.  If not, see <http://www.gnu.org/licenses/>.
 */

#pragma once

/* Key matrix pins */
#define MATRIX_ROW_PINS \
    { B4, B3, A15, A14, A13 }
#define MATRIX_COL_PINS \
    { C14, C15, A0, A1, A2, A3, A4, A5, A6, A7, B0, B1, A8, A9, H3 }

/* If uses PH3 with a stronger pull resistor then the following definition should be included */
// #define MATRIX_UNSELECT_DRIVE_HIGH

<<<<<<< HEAD
/* COL2ROW or ROW2COL */
#define DIODE_DIRECTION ROW2COL

=======
>>>>>>> e62fc866
/* RGB Matrix Driver Configuration */
#define DRIVER_COUNT 2
#define DRIVER_ADDR_1 0b1110111
#define DRIVER_ADDR_2 0b1110100

/* Increase I2C speed to 1000 KHz */
#define I2C1_TIMINGR_PRESC 0U
#define I2C1_TIMINGR_SCLDEL 3U
#define I2C1_TIMINGR_SDADEL 0U
#define I2C1_TIMINGR_SCLH 15U
#define I2C1_TIMINGR_SCLL 30U

/* Scan phase of led driver set as MSKPHASE_9CHANNEL(defined as 0x03 in CKLED2001.h) */
#define PHASE_CHANNEL MSKPHASE_9CHANNEL
#define CKLED2001_CURRENT_TUNE \
    { 0xC4, 0xC4, 0x60, 0xC4, 0xC4, 0x60, 0xC4, 0xC4, 0x60, 0xC4, 0xC4, 0x60 }

/* DIP switch */
#define DIP_SWITCH_MATRIX_GRID \
    {                          \
        { 4, 4 }               \
    }
#define SCAN_COUNT_MAX 100

/* Disable DIP switch in matrix data */
#define MATRIX_MASKED

/* Turn off effects when suspended */
#define RGB_DISABLE_WHEN_USB_SUSPENDED

/* EEPROM Driver Configuration */
#define WEAR_LEVELING_LOGICAL_SIZE 2048
#define WEAR_LEVELING_BACKING_SIZE (WEAR_LEVELING_LOGICAL_SIZE * 2)

// RGB Matrix Animation modes. Explicitly enabled
// For full list of effects, see:
// https://docs.qmk.fm/#/feature_rgb_matrix?id=rgb-matrix-effects
// #define ENABLE_RGB_MATRIX_ALPHAS_MODS
// #define ENABLE_RGB_MATRIX_GRADIENT_UP_DOWN
// #define ENABLE_RGB_MATRIX_GRADIENT_LEFT_RIGHT
#define ENABLE_RGB_MATRIX_BREATHING
// #define ENABLE_RGB_MATRIX_BAND_SAT
// #define ENABLE_RGB_MATRIX_BAND_VAL
// #define ENABLE_RGB_MATRIX_BAND_PINWHEEL_SAT
// #define ENABLE_RGB_MATRIX_BAND_PINWHEEL_VAL
// #define ENABLE_RGB_MATRIX_BAND_SPIRAL_SAT
#define ENABLE_RGB_MATRIX_BAND_SPIRAL_VAL
#define ENABLE_RGB_MATRIX_CYCLE_ALL
#define ENABLE_RGB_MATRIX_CYCLE_LEFT_RIGHT
#define ENABLE_RGB_MATRIX_CYCLE_UP_DOWN
#define ENABLE_RGB_MATRIX_RAINBOW_MOVING_CHEVRON
#define ENABLE_RGB_MATRIX_CYCLE_OUT_IN
#define ENABLE_RGB_MATRIX_CYCLE_OUT_IN_DUAL
#define ENABLE_RGB_MATRIX_CYCLE_PINWHEEL
#define ENABLE_RGB_MATRIX_CYCLE_SPIRAL
#define ENABLE_RGB_MATRIX_DUAL_BEACON
#define ENABLE_RGB_MATRIX_RAINBOW_BEACON
// #define ENABLE_RGB_MATRIX_RAINBOW_PINWHEELS
// #define ENABLE_RGB_MATRIX_RAINDROPS
#define ENABLE_RGB_MATRIX_JELLYBEAN_RAINDROPS
// #define ENABLE_RGB_MATRIX_HUE_BREATHING
// #define ENABLE_RGB_MATRIX_HUE_PENDULUM
// #define ENABLE_RGB_MATRIX_HUE_WAVE
#define ENABLE_RGB_MATRIX_PIXEL_RAIN
// #define ENABLE_RGB_MATRIX_PIXEL_FLOW
// #define ENABLE_RGB_MATRIX_PIXEL_FRACTAL

#define RGB_MATRIX_FRAMEBUFFER_EFFECTS
// enabled only if RGB_MATRIX_FRAMEBUFFER_EFFECTS is defined
#define ENABLE_RGB_MATRIX_TYPING_HEATMAP
#define ENABLE_RGB_MATRIX_DIGITAL_RAIN

#define RGB_MATRIX_KEYPRESSES
// enabled only of RGB_MATRIX_KEYPRESSES or RGB_MATRIX_KEYRELEASES is defined
#define ENABLE_RGB_MATRIX_SOLID_REACTIVE_SIMPLE
// #define ENABLE_RGB_MATRIX_SOLID_REACTIVE
// #define ENABLE_RGB_MATRIX_SOLID_REACTIVE_WIDE
#define ENABLE_RGB_MATRIX_SOLID_REACTIVE_MULTIWIDE
// #define ENABLE_RGB_MATRIX_SOLID_REACTIVE_CROSS
// #define ENABLE_RGB_MATRIX_SOLID_REACTIVE_MULTICROSS
// #define ENABLE_RGB_MATRIX_SOLID_REACTIVE_NEXUS
#define ENABLE_RGB_MATRIX_SOLID_REACTIVE_MULTINEXUS
#define ENABLE_RGB_MATRIX_SPLASH
// #define ENABLE_RGB_MATRIX_MULTISPLASH
#define ENABLE_RGB_MATRIX_SOLID_SPLASH
// #define ENABLE_RGB_MATRIX_SOLID_MULTISPLASH<|MERGE_RESOLUTION|>--- conflicted
+++ resolved
@@ -25,12 +25,9 @@
 /* If uses PH3 with a stronger pull resistor then the following definition should be included */
 // #define MATRIX_UNSELECT_DRIVE_HIGH
 
-<<<<<<< HEAD
 /* COL2ROW or ROW2COL */
 #define DIODE_DIRECTION ROW2COL
 
-=======
->>>>>>> e62fc866
 /* RGB Matrix Driver Configuration */
 #define DRIVER_COUNT 2
 #define DRIVER_ADDR_1 0b1110111
@@ -41,7 +38,7 @@
 #define I2C1_TIMINGR_SCLDEL 3U
 #define I2C1_TIMINGR_SDADEL 0U
 #define I2C1_TIMINGR_SCLH 15U
-#define I2C1_TIMINGR_SCLL 30U
+#define I2C1_TIMINGR_SCLL 51U
 
 /* Scan phase of led driver set as MSKPHASE_9CHANNEL(defined as 0x03 in CKLED2001.h) */
 #define PHASE_CHANNEL MSKPHASE_9CHANNEL
