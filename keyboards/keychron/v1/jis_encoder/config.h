--- conflicted
+++ resolved
@@ -25,13 +25,6 @@
     { 0xA0, 0xA0, 0x4D, 0xA0, 0xA0, 0x4D, 0xA0, 0xA0, 0x4D, 0xA0, 0xA0, 0x4D }
 
 /* Encoder Configuration */
-<<<<<<< HEAD
-#define ENCODERS_PAD_A \
-    { A10 }
-#define ENCODERS_PAD_B \
-    { A8 }
-=======
->>>>>>> e62fc866
 #define ENCODER_DEFAULT_POS 0x3
 
 /* Enable caps-lock LED */
