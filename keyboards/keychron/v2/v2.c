/* Copyright 2022 @ Keychron (https://www.keychron.com)
 *
 * This program is free software: you can redistribute it and/or modify
 * it under the terms of the GNU General Public License as published by
 * the Free Software Foundation, either version 2 of the License, or
 * (at your option) any later version.
 *
 * This program is distributed in the hope that it will be useful,
 * but WITHOUT ANY WARRANTY; without even the implied warranty of
 * MERCHANTABILITY or FITNESS FOR A PARTICULAR PURPOSE.  See the
 * GNU General Public License for more details.
 *
 * You should have received a copy of the GNU General Public License
 * along with this program.  If not, see <http://www.gnu.org/licenses/>.
 */

#include "quantum.h"

const matrix_row_t matrix_mask[] = {
    0b111111111111111,
    0b111111111111111,
    0b111111111111111,
    0b111111111111111,
    0b111111111101111,
};

#ifdef DIP_SWITCH_ENABLE

bool dip_switch_update_kb(uint8_t index, bool active) {
    if (!dip_switch_update_user(index, active)) { return false;}
    if (index == 0) {
        default_layer_set(1UL << (active ? 1 : 0));
<<<<<<< HEAD
    }
    return true;
}

#endif // DIP_SWITCH_ENABLE

#if defined(RGB_MATRIX_ENABLE) && defined(CAPS_LOCK_LED_INDEX)
bool process_record_kb(uint16_t keycode, keyrecord_t *record) {
    if (!process_record_user(keycode, record)) { return false; }
    switch (keycode) {
#ifdef RGB_MATRIX_ENABLE
        case RGB_TOG:
            if (record->event.pressed) {
                switch (rgb_matrix_get_flags()) {
                    case LED_FLAG_ALL: {
                        rgb_matrix_set_flags(LED_FLAG_NONE);
                        rgb_matrix_set_color_all(0, 0, 0);
                    } break;
                    default: {
                        rgb_matrix_set_flags(LED_FLAG_ALL);
                    } break;
                }
            }
            if (!rgb_matrix_is_enabled()) {
                rgb_matrix_set_flags(LED_FLAG_ALL);
                rgb_matrix_enable();
            }
            return false;
#endif
=======
>>>>>>> d591069f
    }
    return true;
}

#endif  // DIP_SWITCH_ENABLE

#if defined(RGB_MATRIX_ENABLE) && defined(CAPS_LOCK_LED_INDEX)

#    define CAPS_LOCK_MAX_BRIGHTNESS 0xFF
#    ifdef RGB_MATRIX_MAXIMUM_BRIGHTNESS
#        undef CAPS_LOCK_MAX_BRIGHTNESS
#        define CAPS_LOCK_MAX_BRIGHTNESS RGB_MATRIX_MAXIMUM_BRIGHTNESS
#    endif

#    define CAPS_LOCK_VAL_STEP 8
#    ifdef RGB_MATRIX_VAL_STEP
#        undef CAPS_LOCK_VAL_STEP
#        define CAPS_LOCK_VAL_STEP RGB_MATRIX_VAL_STEP
#    endif

extern void rgb_matrix_update_pwm_buffers(void);

static uint8_t light_brightness_get(void) {
    uint8_t value = rgb_matrix_get_val();
    if (value < CAPS_LOCK_VAL_STEP) {
        value = CAPS_LOCK_VAL_STEP;
    } else if (value < (CAPS_LOCK_MAX_BRIGHTNESS - CAPS_LOCK_VAL_STEP)) {
        value += CAPS_LOCK_VAL_STEP; // one step more than current brightness
    } else {
        value = CAPS_LOCK_MAX_BRIGHTNESS;
    }

    return value;
}

bool rgb_matrix_indicators_kb(void) {
    if (!rgb_matrix_indicators_user()) {
        return false;
    }
    if (host_keyboard_led_state().caps_lock) {
        uint8_t v = light_brightness_get();
        rgb_matrix_set_color(CAPS_LOCK_LED_INDEX, v, v, v); // white, with the adjusted brightness
    }
    return true;
}

void rgb_matrix_indicators_none_kb(void) {
    rgb_matrix_indicators_kb();
    rgb_matrix_update_pwm_buffers();
}

bool led_update_kb(led_t led_state) {
    bool res = led_update_user(led_state);

    if (rgb_matrix_is_enabled()
#    if defined(ENABLE_RGB_MATRIX_RAINDROPS)
        && (rgb_matrix_get_mode() != RGB_MATRIX_RAINDROPS)
#    endif
#    if defined(ENABLE_RGB_MATRIX_JELLYBEAN_RAINDROPS)
        && (rgb_matrix_get_mode() != RGB_MATRIX_JELLYBEAN_RAINDROPS)
#    endif
#    if defined(ENABLE_RGB_MATRIX_PIXEL_RAIN)
        && (rgb_matrix_get_mode() != RGB_MATRIX_PIXEL_RAIN)
#    endif
    ) {
        return res;
    }

    if (res) {
        if (led_state.caps_lock) {
            uint8_t v = light_brightness_get();
            rgb_matrix_set_color(CAPS_LOCK_LED_INDEX, v, v, v);
        } else {
            rgb_matrix_set_color(CAPS_LOCK_LED_INDEX, 0, 0, 0);
        }
        rgb_matrix_update_pwm_buffers();
    }

    return res;
}

#endif  // CAPS_LOCK_LED_INDEX<|MERGE_RESOLUTION|>--- conflicted
+++ resolved
@@ -30,38 +30,6 @@
     if (!dip_switch_update_user(index, active)) { return false;}
     if (index == 0) {
         default_layer_set(1UL << (active ? 1 : 0));
-<<<<<<< HEAD
-    }
-    return true;
-}
-
-#endif // DIP_SWITCH_ENABLE
-
-#if defined(RGB_MATRIX_ENABLE) && defined(CAPS_LOCK_LED_INDEX)
-bool process_record_kb(uint16_t keycode, keyrecord_t *record) {
-    if (!process_record_user(keycode, record)) { return false; }
-    switch (keycode) {
-#ifdef RGB_MATRIX_ENABLE
-        case RGB_TOG:
-            if (record->event.pressed) {
-                switch (rgb_matrix_get_flags()) {
-                    case LED_FLAG_ALL: {
-                        rgb_matrix_set_flags(LED_FLAG_NONE);
-                        rgb_matrix_set_color_all(0, 0, 0);
-                    } break;
-                    default: {
-                        rgb_matrix_set_flags(LED_FLAG_ALL);
-                    } break;
-                }
-            }
-            if (!rgb_matrix_is_enabled()) {
-                rgb_matrix_set_flags(LED_FLAG_ALL);
-                rgb_matrix_enable();
-            }
-            return false;
-#endif
-=======
->>>>>>> d591069f
     }
     return true;
 }
