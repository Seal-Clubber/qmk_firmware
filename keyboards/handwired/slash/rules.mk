# MCU name
MCU = atmega32u4

# Processor frequency
F_CPU = 8000000

# Bootloader selection
BOOTLOADER = caterina

# Build Options
#   change yes to no to disable
#
BOOTMAGIC_ENABLE = no       # Enable Bootmagic Lite
MOUSEKEY_ENABLE = yes       # Mouse keys
EXTRAKEY_ENABLE = yes       # Audio control and System control
CONSOLE_ENABLE = no        # Console for debug
COMMAND_ENABLE = no        # Commands for debug and configuration
# Do not enable SLEEP_LED_ENABLE. it uses the same timer as BACKLIGHT_ENABLE
SLEEP_LED_ENABLE = no       # Breathing sleep LED during USB suspend
# if this doesn't work, see here: https://github.com/tmk/tmk_keyboard/wiki/FAQ#nkro-doesnt-work
NKRO_ENABLE = no            # USB Nkey Rollover
BACKLIGHT_ENABLE = no       # Enable keyboard backlight functionality
RGBLIGHT_ENABLE = no        # Enable keyboard RGB underglow
UNICODE_ENABLE = no         # Unicode
<<<<<<< HEAD
AUDIO_ENABLE = no           # Audio output on port C6
BLUETOOTH_ENABLE = yes
BLUETOOTH_DRIVER = AdafruitBLE
=======
#BLUETOOTH_ENABLE = Yes # Enable Bluetooth with the Adafruit EZ-Key HID
BLUETOOTH = AdafruitBLE
AUDIO_ENABLE = no           # Audio output
>>>>>>> 6b74e48f
<|MERGE_RESOLUTION|>--- conflicted
+++ resolved
@@ -22,12 +22,6 @@
 BACKLIGHT_ENABLE = no       # Enable keyboard backlight functionality
 RGBLIGHT_ENABLE = no        # Enable keyboard RGB underglow
 UNICODE_ENABLE = no         # Unicode
-<<<<<<< HEAD
-AUDIO_ENABLE = no           # Audio output on port C6
+AUDIO_ENABLE = no           # Audio output
 BLUETOOTH_ENABLE = yes
-BLUETOOTH_DRIVER = AdafruitBLE
-=======
-#BLUETOOTH_ENABLE = Yes # Enable Bluetooth with the Adafruit EZ-Key HID
-BLUETOOTH = AdafruitBLE
-AUDIO_ENABLE = no           # Audio output
->>>>>>> 6b74e48f
+BLUETOOTH_DRIVER = AdafruitBLE