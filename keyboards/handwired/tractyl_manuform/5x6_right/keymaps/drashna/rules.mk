COMMAND_ENABLE                   = no
RGBLIGHT_ENABLE                  = yes
RGBLIGHT_STARTUP_ANIMATION       = yes
AUDIO_ENABLE                     = yes
HAPTIC_ENABLE                    = no
TAP_DANCE_ENABLE                 = yes
OLED_ENABLE                      = yes
WPM_ENABLE                       = yes
ENCODER_ENABLE                   = yes
ENCODER_MAP_ENABLE               = yes
AUTOCORRECTION_ENABLE            = yes
CAPS_WORD_ENABLE                 = yes
DEFERRED_EXEC_ENABLE             = yes

ifeq ($(strip $(KEYBOARD)), handwired/tractyl_manuform/5x6_right/elite_c)
    RGBLIGHT_ENABLE              = no
    AUDIO_ENABLE                 = no
    HAPTIC_ENABLE                = no
    TAP_DANCE_ENABLE             = no
    OLED_ENABLE                  = no
    WPM_ENABLE                   = no
    ENCODER_ENABLE               = no
    AUTOCORRECTION_ENABLE        = no
    LTO_SUPPORTED                = yes
    SWAP_HANDS_ENABLE            = no
    CUSTOM_UNICODE_ENABLE        = no
    CAPS_WORD_ENABLE             = no
    BOOTLOADER                   = qmk-hid
    BOOTLOADER_SIZE              = 512
endif
ifeq ($(strip $(KEYBOARD)), handwired/tractyl_manuform/5x6_right/teensy2pp)
    AUTOCORRECTION_ENABLE        = no
    CAPS_WORD_ENABLE             = yes
endif
<<<<<<< HEAD
=======
ifeq ($(strip $(KEYBOARD)), handwired/tractyl_manuform/5x6_right/f411)
    BOOTLOADER = tinyuf2
endif
>>>>>>> de608e63
# DEBOUNCE_TYPE = sym_eager_pk

OLED_DRIVER = custom<|MERGE_RESOLUTION|>--- conflicted
+++ resolved
@@ -32,12 +32,9 @@
     AUTOCORRECTION_ENABLE        = no
     CAPS_WORD_ENABLE             = yes
 endif
-<<<<<<< HEAD
-=======
 ifeq ($(strip $(KEYBOARD)), handwired/tractyl_manuform/5x6_right/f411)
     BOOTLOADER = tinyuf2
 endif
->>>>>>> de608e63
 # DEBOUNCE_TYPE = sym_eager_pk
 
 OLED_DRIVER = custom